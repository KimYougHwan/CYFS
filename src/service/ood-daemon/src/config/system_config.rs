use super::path::PATHS;
use super::version::{ServiceListVersion, ServiceVersion};
use crate::repo::REPO_MANAGER;
use cyfs_base::*;
use cyfs_util::TomlHelper;
use super::monitor::SystemConfigMonitor;

use std::path::Path;
use std::str::FromStr;
use std::sync::Arc;

#[derive(Debug, Eq, PartialEq)]
pub struct SystemConfig {
    // device_config动态更新依赖的desc文件，默认从cyfs_repo，可以指定device标识当前设备
    // ServiceList对象会使用该id+version，来计算当前依赖的ServiceList对象，并从链上拉取
    pub config_desc: String,

    // service list version
    pub service_list_version: ServiceListVersion,

    // service version
    pub service_version: ServiceVersion,

    // enable preview
    pub preview: bool,

    // 当前平台对应的target
    pub target: String,
}

impl SystemConfig {
    fn new() -> Self {
        Self {
            config_desc: String::from("cyfs_repo"),

            service_list_version: ServiceListVersion::default(),

            service_version: ServiceVersion::default(),
            preview: false,

            target: String::from(""),
        }
    }

    // return true if the same
    pub fn compare(&self, other: &SystemConfig) -> bool {
        *self == *other
    }

    pub async fn load_config(&mut self) -> BuckyResult<()> {
        let config_file = PATHS.system_config.clone();

        if !config_file.exists() {
            let msg = format!(
                "load system config file not found! file={}",
                config_file.display()
            );
            error!("{}", msg);
            return Err(BuckyError::new(BuckyErrorCode::NotFound, msg));
        }

        debug!("will load system-config file: {}", config_file.display());

        let node = Self::load_as_toml(&config_file)?;
<<<<<<< HEAD

        self.parse_config(node).await?;

        Ok(())
    }
=======
>>>>>>> e8be03b6

        self.parse_config(node).await
    }

    pub fn load_as_toml(file_path: &Path) -> BuckyResult<toml::Value> {
        let content = std::fs::read_to_string(&file_path)
            .map_err(|e| {
                let msg = format!(
                    "load system config to string error! file={}, {}",
                    file_path.display(),
                    e
                );
                error!("{}", msg);

                BuckyError::new(BuckyErrorCode::IoError, msg)
            })?;

        let node = toml::from_str(&content).map_err(|e| {
            let msg = format!(
                "load system config invalid format! content={}, file={}, {}",
                content,
                file_path.display(),
                e
            );
            error!("{}", msg);

            BuckyError::new(BuckyErrorCode::InvalidFormat, msg)
        })?;

        Ok(node)
    }

    async fn parse_config(&mut self, cfg_node: toml::Value) -> BuckyResult<()> {
        if !cfg_node.is_table() {
            let msg = format!(
                "config root node invalid format! file={}",
                PATHS.system_config.display()
            );
            error!("{}", msg);
            return Err(BuckyError::new(BuckyErrorCode::InvalidFormat, msg));
        }

        for (k, v) in cfg_node.as_table().unwrap() {
            match k.as_str() {
                "device" => {
                    if v.is_table() {
                        self.load_device_info(v.as_table().unwrap())?;
                    } else {
                        let msg = format!("config invalid device node format");
                        error!("{}", msg);
                        return Err(BuckyError::new(BuckyErrorCode::InvalidFormat, msg));
                    }
                }
                "repository" => {
                    if v.is_array() {
                        REPO_MANAGER.load(v.as_array().unwrap()).await?;
                    } else {
                        let msg = format!("config invalid repository node format");
                        error!("{}", msg);
                        return Err(BuckyError::new(BuckyErrorCode::InvalidFormat, msg));
                    }
                }
                _ => {
                    warn!("unknown system config node: {}", &k);
                }
            }
        }

        Ok(())
    }

    pub fn load_device_info(&mut self, device_node: &toml::value::Table) -> BuckyResult<()> {
        for (k, v) in device_node.iter() {
            match k.as_str() {
                "config_desc" => {
                    self.config_desc = TomlHelper::decode_from_string(v)?;
                }
                "service_list_version" => {
                    let v: String = TomlHelper::decode_from_string(v)?;

                    self.service_list_version = ServiceListVersion::from_str(v.trim())?;
                }
                "service_version" => {
                    let v: String = TomlHelper::decode_from_string(v)?;

                    self.service_version = ServiceVersion::from_str(v.trim())?;
                }
                "preview" => {
                    self.preview = TomlHelper::decode_from_boolean(v)?;
                }
                "target" => {
                    self.target = TomlHelper::decode_from_string(v)?;
                }
                _ => {}
            }
        }

        if self.target.is_empty() {
            let msg = format!("target not specified!");
            error!("{}", msg);

            return Err(BuckyError::from(msg));
        }

        Ok(())
    }
}

use std::sync::Mutex;
static SYSTEM_CONFIG: Mutex<Option<Arc<SystemConfig>>> = Mutex::new(None);

// 只在进程初始化时候调用一次
pub async fn init_system_config() -> BuckyResult<()> {
    let mut system_config = SystemConfig::new();
    system_config.load_config().await?;

    info!("init system config: {:?}", system_config);
    *SYSTEM_CONFIG.lock().unwrap() = Some(Arc::new(system_config));

    Ok(())
}

pub async fn reload_system_config() -> BuckyResult<bool> {
    let mut system_config = SystemConfig::new();
    system_config.load_config().await?;

    debug!("reload system config success! {:?}", system_config);
    let mut changed = false;
    {
        let mut current = SYSTEM_CONFIG.lock().unwrap();
        if current.as_deref() != Some(&system_config) {
            info!(
                "reload system config and changed! {:?} -> {:?}",
                current.as_deref(), system_config
            );
            *current = Some(Arc::new(system_config));
            changed = true;
        }
    }

    Ok(changed)
}

pub fn get_system_config() -> Arc<SystemConfig> {
<<<<<<< HEAD
    SYSTEM_CONFIG.lock().unwrap().clone().unwrap()
=======
    SYSTEM_CONFIG.lock().unwrap().clone().unwrap()
}
>>>>>>> e8be03b6
<|MERGE_RESOLUTION|>--- conflicted
+++ resolved
@@ -3,7 +3,6 @@
 use crate::repo::REPO_MANAGER;
 use cyfs_base::*;
 use cyfs_util::TomlHelper;
-use super::monitor::SystemConfigMonitor;
 
 use std::path::Path;
 use std::str::FromStr;
@@ -62,14 +61,6 @@
         debug!("will load system-config file: {}", config_file.display());
 
         let node = Self::load_as_toml(&config_file)?;
-<<<<<<< HEAD
-
-        self.parse_config(node).await?;
-
-        Ok(())
-    }
-=======
->>>>>>> e8be03b6
 
         self.parse_config(node).await
     }
@@ -214,9 +205,5 @@
 }
 
 pub fn get_system_config() -> Arc<SystemConfig> {
-<<<<<<< HEAD
     SYSTEM_CONFIG.lock().unwrap().clone().unwrap()
-=======
-    SYSTEM_CONFIG.lock().unwrap().clone().unwrap()
-}
->>>>>>> e8be03b6
+}