use super::path::PATHS;
use super::version::{ServiceListVersion, ServiceVersion};
use crate::repo::REPO_MANAGER;
use cyfs_base::*;
use cyfs_util::TomlHelper;
use super::monitor::SystemConfigMonitor;

use std::path::Path;
use std::str::FromStr;
use std::sync::Arc;

#[derive(Debug, Eq, PartialEq)]
pub struct SystemConfig {
    // device_config动态更新依赖的desc文件，默认从cyfs_repo，可以指定device标识当前设备
    // ServiceList对象会使用该id+version，来计算当前依赖的ServiceList对象，并从链上拉取
    pub config_desc: String,

    // service list version
    pub service_list_version: ServiceListVersion,

    // service version
    pub service_version: ServiceVersion,

    // enable preview
    pub preview: bool,

    // 当前平台对应的target
    pub target: String,
}

impl SystemConfig {
    fn new() -> Self {
        Self {
            config_desc: String::from("cyfs_repo"),

            service_list_version: ServiceListVersion::default(),

            service_version: ServiceVersion::default(),
            preview: false,

            target: String::from(""),
        }
    }

    // return true if the same
    pub fn compare(&self, other: &SystemConfig) -> bool {
        *self == *other
    }

    pub async fn load_config(&mut self) -> BuckyResult<()> {
        let config_file = PATHS.system_config.clone();

        if !config_file.exists() {
            let msg = format!(
                "load system config file not found! file={}",
                config_file.display()
            );
            error!("{}", msg);
            return Err(BuckyError::new(BuckyErrorCode::NotFound, msg));
        }

        debug!("will load system-config file: {}", config_file.display());

        let node = Self::load_as_toml(&config_file)?;
<<<<<<< HEAD

        self.parse_config(node).await?;

        Ok(())
    }
=======
>>>>>>> 37adbd3a

        self.parse_config(node).await
    }

    pub fn load_as_toml(file_path: &Path) -> BuckyResult<toml::Value> {
        let content = std::fs::read_to_string(&file_path)
            .map_err(|e| {
                let msg = format!(
                    "load system config to string error! file={}, {}",
                    file_path.display(),
                    e
                );
                error!("{}", msg);

                BuckyError::new(BuckyErrorCode::IoError, msg)
            })?;

        let node = toml::from_str(&content).map_err(|e| {
            let msg = format!(
                "load system config invalid format! content={}, file={}, {}",
                content,
                file_path.display(),
                e
            );
            error!("{}", msg);

            BuckyError::new(BuckyErrorCode::InvalidFormat, msg)
        })?;

        Ok(node)
    }

    async fn parse_config(&mut self, cfg_node: toml::Value) -> BuckyResult<()> {
        if !cfg_node.is_table() {
            let msg = format!(
                "config root node invalid format! file={}",
                PATHS.system_config.display()
            );
            error!("{}", msg);
            return Err(BuckyError::new(BuckyErrorCode::InvalidFormat, msg));
        }

        for (k, v) in cfg_node.as_table().unwrap() {
            match k.as_str() {
                "device" => {
                    if v.is_table() {
                        self.load_device_info(v.as_table().unwrap())?;
                    } else {
                        let msg = format!("config invalid device node format");
                        error!("{}", msg);
                        return Err(BuckyError::new(BuckyErrorCode::InvalidFormat, msg));
                    }
                }
                "repository" => {
                    if v.is_array() {
                        REPO_MANAGER.load(v.as_array().unwrap()).await?;
                    } else {
                        let msg = format!("config invalid repository node format");
                        error!("{}", msg);
                        return Err(BuckyError::new(BuckyErrorCode::InvalidFormat, msg));
                    }
                }
                _ => {
                    warn!("unknown system config node: {}", &k);
                }
            }
        }

        Ok(())
    }

    pub fn load_device_info(&mut self, device_node: &toml::value::Table) -> BuckyResult<()> {
        for (k, v) in device_node.iter() {
            match k.as_str() {
                "config_desc" => {
                    self.config_desc = TomlHelper::decode_from_string(v)?;
                }
                "service_list_version" => {
                    let v: String = TomlHelper::decode_from_string(v)?;

                    self.service_list_version = ServiceListVersion::from_str(v.trim())?;
                }
                "service_version" => {
                    let v: String = TomlHelper::decode_from_string(v)?;

                    self.service_version = ServiceVersion::from_str(v.trim())?;
                }
                "preview" => {
                    self.preview = TomlHelper::decode_from_boolean(v)?;
                }
                "target" => {
                    self.target = TomlHelper::decode_from_string(v)?;
                }
                _ => {}
            }
        }

        if self.target.is_empty() {
            let msg = format!("target not specified!");
            error!("{}", msg);

            return Err(BuckyError::from(msg));
        }

        Ok(())
    }
}

use std::sync::Mutex;
static SYSTEM_CONFIG: Mutex<Option<Arc<SystemConfig>>> = Mutex::new(None);

// 只在进程初始化时候调用一次
pub async fn init_system_config() -> BuckyResult<()> {
    let mut system_config = SystemConfig::new();
    system_config.load_config().await?;

    info!("init system config: {:?}", system_config);
    *SYSTEM_CONFIG.lock().unwrap() = Some(Arc::new(system_config));

    Ok(())
}

pub async fn reload_system_config() -> BuckyResult<bool> {
    let mut system_config = SystemConfig::new();
    system_config.load_config().await?;

    debug!("reload system config success! {:?}", system_config);
    let mut changed = false;
    {
        let mut current = SYSTEM_CONFIG.lock().unwrap();
        if current.as_deref() != Some(&system_config) {
            info!(
                "reload system config and changed! {:?} -> {:?}",
                current.as_deref(), system_config
            );
            *current = Some(Arc::new(system_config));
            changed = true;
        }
    }

    Ok(changed)
}

pub fn get_system_config() -> Arc<SystemConfig> {
<<<<<<< HEAD
    SYSTEM_CONFIG.lock().unwrap().clone().unwrap()
=======
    SYSTEM_CONFIG.lock().unwrap().clone().unwrap()
}
>>>>>>> 37adbd3a
<|MERGE_RESOLUTION|>--- conflicted
+++ resolved
@@ -62,14 +62,6 @@
         debug!("will load system-config file: {}", config_file.display());
 
         let node = Self::load_as_toml(&config_file)?;
-<<<<<<< HEAD
-
-        self.parse_config(node).await?;
-
-        Ok(())
-    }
-=======
->>>>>>> 37adbd3a
 
         self.parse_config(node).await
     }
@@ -214,9 +206,5 @@
 }
 
 pub fn get_system_config() -> Arc<SystemConfig> {
-<<<<<<< HEAD
     SYSTEM_CONFIG.lock().unwrap().clone().unwrap()
-=======
-    SYSTEM_CONFIG.lock().unwrap().clone().unwrap()
-}
->>>>>>> 37adbd3a
+}