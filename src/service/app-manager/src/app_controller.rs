use crate::app_acl_util::*;
use crate::dapp::DApp;
use crate::docker_api::*;
use crate::package::AppPackage;
use cyfs_base::*;
use cyfs_client::{NamedCacheClient, NamedCacheClientConfig};
use cyfs_core::{DecApp, DecAppId, DecAppObj, SubErrorCode};
use cyfs_lib::*;
use cyfs_util::*;
use log::*;
use serde_json::Value;
use std::collections::HashMap;
use std::fs::File;
use std::path::PathBuf;
use std::sync::{Arc, RwLock};
use std::time::Duration;
use async_std::prelude::StreamExt;

pub type AppActionResult<T> = Result<T, SubErrorCode>;

pub struct PermissionNode {
    key: String,
    reason: String,
}

pub struct AppController {
    shared_stack: Option<SharedCyfsStack>,
    owner: Option<ObjectId>,
    docker_api: Option<DockerApi>,
    named_cache_client: Option<NamedCacheClient>,
    sn_hash: RwLock<HashValue>,
    use_docker: bool,
}

async fn get_sn_list(stack: &SharedCyfsStack) -> BuckyResult<Vec<Device>> {
    stack.wait_online(Some(Duration::from_secs(5))).await?;

    let info = stack.util().get_device_static_info(UtilGetDeviceStaticInfoOutputRequest::new()).await?;
    let mut devices = vec![];
    for sn_id in &info.info.known_sn_list {
        let resp = stack.non_service().get_object(NONGetObjectOutputRequest::new_noc(sn_id.object_id().clone(), None)).await?;
        devices.push(Device::clone_from_slice(&resp.object.object_raw)?);
    }

    Ok(devices)
}

impl AppController {
    pub fn new(use_docker: bool) -> Self {
        // check platform
        let docker_api;
        if use_docker {
            docker_api = Some(DockerApi::new());
        } else {
            docker_api = None;
        }

        Self {
            shared_stack: None,
            owner: None,
            named_cache_client: None,
            sn_hash: RwLock::new(HashValue::default()),
            docker_api,
            use_docker,
        }
    }

    pub async fn prepare_start(
        &mut self,
        shared_stack: SharedCyfsStack,
        owner: ObjectId,
    ) -> BuckyResult<()> {
        let sn_list = get_sn_list(&shared_stack).await.unwrap_or_else(|e| {
            error!("get sn list from stack err {}, use built-in sn list", e);
            get_builtin_sn_desc().as_slice().iter().map(|(_, device)| device.clone()).collect()
        });

        let area = shared_stack.local_device_id().object_id().info().into_area();
        info!("get area from stack: {:?}", area);

        let sn_hash = hash_data(&sn_list.to_vec().unwrap());
        *self.sn_hash.write().unwrap() = sn_hash;
        self.shared_stack = Some(shared_stack);
        self.owner = Some(owner);
<<<<<<< HEAD
        let mut named_cache_client = NamedCacheClient::new();
        let mut config = NamedCacheClientConfig::default();
        config.sn_list = Some(sn_list);
        config.area = area;
        named_cache_client.init(config).await?;
=======

        let mut config = NamedCacheClientConfig::default();
        config.sn_list = Some(sn_list);
        config.area = area;
        config.conn_strategy = cyfs_client::ConnStrategy::TcpFirst;
        config.timeout = Duration::from_secs(10*60);
        config.tcp_file_manager_port = 5312;
        config.tcp_chunk_manager_port = 5310;
        let mut named_cache_client = NamedCacheClient::new(config);
        named_cache_client.init().await?;
>>>>>>> 1e8c3f5b
        self.named_cache_client = Some(named_cache_client);
        Ok(())
    }

    pub async fn start_monitor_sn(this: Arc<AppController>) {
        // 起一个5分钟的timer，查sn
        async_std::task::spawn(async move {
            let mut interval = async_std::stream::interval(Duration::from_secs(5*60));
            while let Some(_) = interval.next().await {
                match get_sn_list(this.shared_stack.as_ref().unwrap()).await {
                    Ok(sn_list) => {
                        let sn_hash = hash_data(&sn_list.to_vec().unwrap());
                        let old_hash = this.sn_hash.read().unwrap().clone();
                        if old_hash != sn_hash {
                            info!("sn list from stack changed, {:?}", &sn_list);
                            match this.named_cache_client.as_ref().unwrap().reset_sn_list(sn_list).await {
                                Ok(_) => {
                                    *this.sn_hash.write().unwrap() = sn_hash;
                                }
                                Err(e) => {
                                    error!("change named cache client sn list err {}", e);
                                }
                            }

                        }
                    }
                    Err(e) => {
                        error!("get sn list from stack err {}, skip", e);
                        continue
                    }
                }

            }
        });
    }

    //返回isNoService，还有webDir
    pub async fn install_app(
        &self,
        app_id: &DecAppId,
        version: &str,
        dec_app: &DecApp,
    ) -> AppActionResult<(bool, Option<ObjectId>)> {
        info!("try to install app:{}, ver:{}", app_id, version);
        let source_id = dec_app.find_source(version).map_err(|e| {
            error!(
                "app:{} cannot find source for ver {}, err: {}",
                app_id, version, e
            );
            SubErrorCode::DownloadFailed
        })?;
        let owner_id_str = self.get_owner_id_str(&app_id).await;
        let pkg = AppPackage::new(
            &app_id.to_string(),
            &source_id.to_string(),
            &owner_id_str,
            version,
        );
        // 返回了安装的service路径和web路径
        let (service_dir, web_dir) = pkg
            .install(self.named_cache_client.as_ref().unwrap())
            .await
            .map_err(|e| {
                error!("install app:{} failed, {}", app_id, e);
                SubErrorCode::DownloadFailed
            })?;

        let web_dir_id = if web_dir.exists() {
            let pub_resp = self
                .shared_stack
                .as_ref()
                .unwrap()
                .trans()
                .publish_file(&TransPublishFileOutputRequest {
                    common: NDNOutputRequestCommon {
                        req_path: None,
                        dec_id: Some(cyfs_core::get_system_dec_app().clone()),
                        level: Default::default(),
                        target: None,
                        referer_object: vec![],
                        flags: 0,
                    },
                    owner: self.owner.unwrap(),
                    local_path: web_dir,
                    chunk_size: 1024 * 1024,
                    file_id: None,
                    dirs: None,
                })
                .await
                .map_err(|e| {
                    error!(
                        "pub web dir failed when install. app:{} failed, err:,{}",
                        app_id, e
                    );
                    SubErrorCode::PubDirFailed
                })?;
            info!(
                "publish web file, app:{}, fileid:{}",
                app_id, pub_resp.file_id
            );
            Some(pub_resp.file_id)
            /*let dir_id = self.shared_stack.util().build_dir_from_object_map(UtilBuildDirFromObjectMapOutputRequest {
                    common: UtilOutputRequestCommon {
                        req_path: None,
                        dec_id: Some(get_system_dec_app().object_id().clone()),
                        target: None,
                        flags: 0
                    },
                    object_map_id: pub_resp.file_id.clone(),
                    dir_type: BuildDirType::Zip
                }).await
                .and_then(|resp| {
                    info!("dir obj id: {}", resp.object_id);
                    DirId::try_from(resp.object_id)
                })
                .map_err(|e| {
                    error!(
                        "trans objmap to dir failed when install. app:{}, objmap id: {}, failed, {}",
                        app_id, pub_resp.file_id, e
                    );
                    SubErrorCode::PubDirFailed
                })?;
            Some(dir_id)*/
        } else {
            None
        };
        let no_service = !service_dir.exists();

        if !no_service {
            // 获取dapp对象
            // serivce install. e.g. npm install
            let dapp = DApp::load_from_app_id(&app_id.to_string()).map_err(|e| {
                error!(
                    "get dapp instance failed when install. app:{} failed, err:,{}",
                    app_id, e
                );
                SubErrorCode::LoadFailed
            })?;
            let ret = dapp.install();
            if ret.is_err() || !ret.unwrap() {
                warn!("exec install command failed. app:{}", app_id);
                return Err(SubErrorCode::CommondFailed);
            }

            //run docker install -> build image
            if self.docker_api.is_some() {
                info!("run docker install!");
                let id = app_id.to_string();

                // 可执行命令，如果有，需要在docker里 chmod +x
                let executable = {
                    let res = dapp.get_executable_binary().map_err(|e| {
                        error!(
                            "get executable failed when install. app:{} failed, err:,{}",
                            app_id, e
                        );
                        SubErrorCode::LoadFailed
                    })?;
                    if res.len() == 0 {
                        None
                    } else {
                        Some(res)
                    }
                };
                let docker_api = self.docker_api.as_ref().unwrap();
                docker_api
                    .install(&id, version, executable)
                    .await
                    .map_err(|e| {
                        error!("docker install failed. app:{} failed, {}", app_id, e);
                        SubErrorCode::DockerFailed
                    })?;
            }
        }

        Ok((no_service, web_dir_id))
    }

    pub async fn uninstall_app(&self, app_id: &DecAppId) -> AppActionResult<()> {
        let _ = self.stop_app(app_id).await;
        info!("try to uninstall after stop. appid:{}", app_id);
        // 删除主机上的app目录
        let app_dir = get_app_dir(&app_id.to_string());
        if app_dir.exists() {
            std::fs::remove_dir_all(&app_dir).map_err(|e| {
                warn!("remove app dir failed, app:{}, err:{}", app_id, e);
                SubErrorCode::RemoveFailed
            })?;
        }
        let app_web_dir = get_app_web_dir(&app_id.to_string());
        if app_web_dir.exists() {
            std::fs::remove_dir_all(app_web_dir).map_err(|e| {
                warn!("remove app web dir failed, app:{}, err:{}", app_id, e);
                SubErrorCode::RemoveFailed
            })?;
        }

        // docker remove
        // 删除镜像
        if self.docker_api.is_some() {
            info!("docker instance try to uninstall app:{}", app_id);
            let id = app_id.to_string();
            let docker_api = self.docker_api.as_ref().unwrap();
            // docker_api.volume_remove(&id).await; // 这里不用删除 volume 保留用户数据。
            let _ = docker_api.uninstall(&id).await.map_err(|e| {
                warn!(
                    "remove docker container and build dir failed, app:{}, err:{}",
                    app_id, e
                );
                SubErrorCode::DockerFailed
            });
        }
        Ok(())
    }

    pub async fn start_app(&self, app_id: &DecAppId, config: RunConfig) -> AppActionResult<()> {
        info!("try to start app:{}", app_id);
        let id = app_id.to_string();
        let mut dapp = DApp::load_from_app_id(&id).map_err(|e| {
            warn!("load app failed, appId: {}, err:{}", id, e);
            SubErrorCode::LoadFailed
        })?;

        if self.docker_api.is_some() {
            let cmd = dapp.get_start_cmd().unwrap();
            let cmd_param = Some(vec![cmd.to_string()]);
            info!("service cmd: {}", cmd);
            self.docker_api
                .as_ref()
                .unwrap()
                .start(&id, config, cmd_param)
                .await
                .map_err(|e| {
                    warn!("docker start failed, appId: {}, {}", app_id, e);
                    SubErrorCode::DockerFailed
                })?;
        } else {
            // 应用在主机直接运行
            info!("run app simple:{}", app_id);
            dapp.start().map_err(|e| {
                warn!("start app directly failed, appId: {}, {}", app_id, e);
                SubErrorCode::None
            })?;
        }
        Ok(())
    }

    pub async fn stop_app(&self, app_id: &DecAppId) -> AppActionResult<()> {
        let id = app_id.to_string();
        if self.docker_api.is_some() {
            match self.docker_api.as_ref().unwrap().stop(&id).await {
                Ok(_) => {
                    info!("stop docker container success!, app:{}", id);
                }
                Err(e) => {
                    warn!("stop docker failed, app:{}, err:{}", app_id, e);
                    return Err(SubErrorCode::DockerFailed);
                }
            }
        } else {
            let mut dapp = DApp::load_from_app_id(&id).map_err(|e| {
                warn!("load app failed, app:{}, err:{}", app_id, e);
                SubErrorCode::LoadFailed
            })?;
            let result = dapp.stop().map_err(|e| {
                warn!("stop app directly failed, app:{}, err:{}", app_id, e);
                SubErrorCode::Unknown
            })?;
            info!("stop dapp instance:{}", result);
        }

        Ok(())
    }

    pub async fn is_app_running(&self, app_id: &DecAppId) -> BuckyResult<bool> {
        let id = app_id.to_string();

        if self.docker_api.is_some() {
            let result = self.docker_api.as_ref().unwrap().is_running(&id).await?;
            return Ok(result);
        } else {
            let mut dapp = DApp::load_from_app_id(&id)?;
            let result = dapp.status()?;
            return Ok(result);
        }
    }

    pub async fn query_app_permission(
        &self,
        app_id: &DecAppId,
        version: &str,
        dec_app: &DecApp,
    ) -> BuckyResult<Option<HashMap<String, String>>> {
        debug!("query app permission, {}-{}", app_id, version);
        let source_id = dec_app.find_source(version).map_err(|e| {
            error!("app:{} cannot find source for ver {}", app_id, version);
            e
        })?;
        let owner_id_str = self.get_owner_id_str(&app_id).await;
        let pkg = AppPackage::new(
            &app_id.to_string(),
            &source_id.to_string(),
            &owner_id_str,
            version,
        );

        let acl_dir;

        match pkg
            .download_permission_config(self.named_cache_client.as_ref().unwrap())
            .await
        {
            Ok(dir) => acl_dir = dir,
            Err(e) => {
                //下载acl失败，默认没有任何权限
                warn!("download acl config failed. app:{}， err: {}", app_id, e);
                return Ok(None);
            }
        }

        let acl_file = acl_dir.join("acl.cfg");
        if !acl_file.exists() {
            info!("acl config not found. app:{}", app_id);
            return Ok(None);
        }

        let acl_config = AppAclUtil::load_from_file(app_id, &acl_file)?;

        let _ =
            AppAclUtil::apply_acl(app_id, self.shared_stack.as_ref().unwrap(), acl_config).await;

        //TODO: Requires users to agree to permissions, not automatic settings
        Ok(None)

        /*let acl = File::open(acl_file)?;
        let acl_info: Value = serde_json::from_reader(acl)?;
        let acl_map = acl_info.as_object().ok_or_else(|| {
            let msg = format!("invalid acl file format: {}", acl_info);
            error!("{}", msg);
            BuckyError::new(BuckyErrorCode::InvalidFormat, msg)
        })?;
        info!("get acl for app:{}, acl:{:?}", app_id, acl_map);
        if acl_map.is_empty() {
            return Ok(None);
        }
        let mut permissions = HashMap::new();
        for (k, v) in acl_map {
            permissions.insert(k.to_string(), v.to_string());
        }

        Ok(Some(permissions))*/
    }

    // 查询app对stack的版本依赖，返回（minVer，maxVer）
    pub async fn query_app_version_dep(
        &self,
        app_id: &DecAppId,
        version: &str,
        dec_app: &DecApp,
    ) -> BuckyResult<(String, String)> {
        debug!("query app stack dep, {}-{}", app_id, version);
        let dep_dir = get_app_dep_dir(&app_id.to_string(), version);
        let dep_file = dep_dir.join("dependent.cfg");
        if dep_file.exists() {
            info!("dep config already exists. app:{}, ver:{}", app_id, version);
            return self.parse_dep_config(app_id, dep_file);
        }

        let source_id = dec_app.find_source(version).map_err(|e| {
            error!("app:{} cannot find source for ver {}", app_id, version);
            e
        })?;
        let owner_id_str = self.get_owner_id_str(&app_id).await;
        let pkg = AppPackage::new(
            &app_id.to_string(),
            &source_id.to_string(),
            &owner_id_str,
            version,
        );

        let _ = pkg
            .download_dep_config(dep_dir, self.named_cache_client.as_ref().unwrap())
            .await
            .map_err(|e| {
                error!("download app dep {} failed, {}", app_id, e);
                e
            })?;

        self.parse_dep_config(app_id, dep_file)
    }

    fn parse_dep_config(
        &self,
        app_id: &DecAppId,
        dep_file: PathBuf,
    ) -> BuckyResult<(String, String)> {
        let default_ret = ("*".to_string(), "*".to_string());

        if !dep_file.exists() {
            //没有设置兼容性的话，默认全匹配
            info!("dep config not found. app:{}", app_id);
            return Ok(default_ret);
        }

        let dep_file = File::open(dep_file)?;
        let dep_info: Value = serde_json::from_reader(dep_file)?;
        let dep_map = dep_info.as_object().ok_or_else(|| {
            let msg = format!("invalid acl file format: {}", dep_info);
            error!("{}", msg);
            BuckyError::new(BuckyErrorCode::InvalidFormat, msg)
        })?;
        info!("get dep for app:{}, {:?}", app_id, dep_map);
        if dep_map.is_empty() {
            return Ok(default_ret);
        }
        let min_ver = dep_map
            .get("min")
            .unwrap_or(&serde_json::json!("*"))
            .clone();
        let max_ver = dep_map
            .get("max")
            .unwrap_or(&serde_json::json!("*"))
            .clone();

        Ok((min_ver.to_string(), max_ver.to_string()))
    }

    async fn get_owner_id_str(&self, app_id: &DecAppId) -> String {
        let mut owner_id_str: std::string::String = "".to_owned();
        let owner = self.get_owner_id(&app_id).await;
        if owner.is_some() {
            owner_id_str = owner.unwrap().to_string();
        }
        owner_id_str
    }

    async fn get_owner_id(&self, app_id: &DecAppId) -> Option<ObjectId> {
        // DecApp会更新，这里要主动从远端获取
        let resp = self
            .shared_stack
            .as_ref()
            .unwrap()
            .non_service()
            .get_object(NONGetObjectRequest {
                common: NONOutputRequestCommon {
                    req_path: None,
                    source: None,
                    dec_id: None,
                    level: NONAPILevel::Router,
                    target: None,
                    flags: CYFS_ROUTER_REQUEST_FLAG_FLUSH,
                },
                object_id: app_id.clone().into(),
                inner_path: None,
            })
            .await
            .unwrap();
        let dec_app = DecApp::clone_from_slice(&resp.object.object_raw).unwrap();

        let owner = dec_app.desc().owner().unwrap();
        info!("dec app owner {}", owner);
        match owner.obj_type_code() {
            ObjectTypeCode::Device => Some(owner),
            ObjectTypeCode::People => {
                match self
                    .shared_stack
                    .as_ref()
                    .unwrap()
                    .util_service()
                    .resolve_ood(UtilResolveOODOutputRequest::new(
                        app_id.object_id().to_owned(),
                        Some(owner),
                    ))
                    .await
                {
                    Ok(resp) => {
                        let ood_list = resp.device_list;
                        if !ood_list.is_empty() {
                            Some(ood_list[0].object_id().to_owned())
                        } else {
                            None
                        }
                    }
                    Err(e) => {
                        error!("get ood id fail {}", e);
                        None
                    }
                }
            }
            _ => None,
        }
    }
}

#[cfg(test)]
mod tests {
    use super::*;
    use std::process::Command;
    //use cyfs_core::;
    use cyfs_core::{AppCmd, AppCmdObj};
    use std::convert::TryFrom;
    use std::str::FromStr;

    async fn get_stack() -> SharedCyfsStack {
        let cyfs_stack = SharedCyfsStack::open_default(None).await.unwrap();
        cyfs_stack.wait_online(None).await;

        cyfs_stack
    }

    async fn get_app_controller() -> AppController {
        let stack = get_stack().await;
        let named_cache_client = NamedCacheClient::new(NamedCacheClientConfig::default());
        let device = stack.local_device();
        let owner = device
            .desc()
            .owner()
            .to_owned()
            .unwrap_or_else(|| device.desc().calculate_id());

        let mut app_controller = AppController::new(false);
        app_controller.prepare_start(stack, owner).await;

        app_controller
        //let app_controller = AppController::new(stack, owner, named_cache_client, false);
        //app_controller
    }

    // 安装app
    #[async_std::test]
    async fn test_app_install() {
        let owner = ObjectId::from_str("5r4MYfFPKMeHa1fec7dHKmBfowySBfVFvRQvKB956dnF").unwrap();
        let appid = DecAppId::from_str("9tGpLNnYywrCAWoCcyhAcLZtrQpDZtRAg3ai2w47aap2").unwrap();
        let appcmd = AppCmd::install(owner, appid, &"1.0.7".to_string(), false);

        let stack = get_stack().await;
        let result = stack
            .non_service()
            .put_object(NONPutObjectOutputRequest {
                common: NONOutputRequestCommon {
                    req_path: None,
                    source: None,
                    dec_id: None,
                    level: NONAPILevel::NOC,
                    target: None,
                    flags: 0,
                },
                object: NONObjectInfo {
                    object_id: appcmd.desc().calculate_id(),
                    object_raw: appcmd.to_vec().unwrap(),
                    object: None,
                },
                access: None,
            })
            .await
            .unwrap();
        //println!("put app cmd result {:?}", result);
        println!("put app cmd");
    }

    // 运行app
    #[async_std::test]
    async fn test_app_controller_run() {
        let app_controller = get_app_controller().await;
        let appid = DecAppId::from_str("9tGpLNnYywrCAWoCcyhAcLZtrQpDZtRAg3ai2w47aap2").unwrap();

        let resp = app_controller
            .start_app(
                &appid,
                RunConfig {
                    ..Default::default()
                },
            )
            .await;

        println!("resp {:?}", resp);
        let app_running = app_controller.is_app_running(&appid).await.unwrap();
        assert!(app_running);
    }

    #[async_std::test]
    async fn test_app_controller_stop() {
        let app_controller = get_app_controller().await;
        let appid = DecAppId::from_str("9tGpLNnYywrCAWoCcyhAcLZtrQpDZtRAg3ai2w47aap2").unwrap();
        let resp = app_controller.stop_app(&appid).await;

        println!("resp {:?}", resp);

        let app_running = app_controller.is_app_running(&appid).await.unwrap();
        assert!(!app_running);
    }

    #[async_std::test]
    async fn test_app_controller_uninstall() {
        let app_controller = get_app_controller().await;
        let appid = DecAppId::from_str("9tGpLNnYywrCAWoCcyhAcLZtrQpDZtRAg3ai2w47aap2").unwrap();
        let resp = app_controller.uninstall_app(&appid).await;
        println!("resp {:?}", resp);
    }
}
<|MERGE_RESOLUTION|>--- conflicted
+++ resolved
@@ -1,702 +1,694 @@
-use crate::app_acl_util::*;
-use crate::dapp::DApp;
-use crate::docker_api::*;
-use crate::package::AppPackage;
-use cyfs_base::*;
-use cyfs_client::{NamedCacheClient, NamedCacheClientConfig};
-use cyfs_core::{DecApp, DecAppId, DecAppObj, SubErrorCode};
-use cyfs_lib::*;
-use cyfs_util::*;
-use log::*;
-use serde_json::Value;
-use std::collections::HashMap;
-use std::fs::File;
-use std::path::PathBuf;
-use std::sync::{Arc, RwLock};
-use std::time::Duration;
-use async_std::prelude::StreamExt;
-
-pub type AppActionResult<T> = Result<T, SubErrorCode>;
-
-pub struct PermissionNode {
-    key: String,
-    reason: String,
-}
-
-pub struct AppController {
-    shared_stack: Option<SharedCyfsStack>,
-    owner: Option<ObjectId>,
-    docker_api: Option<DockerApi>,
-    named_cache_client: Option<NamedCacheClient>,
-    sn_hash: RwLock<HashValue>,
-    use_docker: bool,
-}
-
-async fn get_sn_list(stack: &SharedCyfsStack) -> BuckyResult<Vec<Device>> {
-    stack.wait_online(Some(Duration::from_secs(5))).await?;
-
-    let info = stack.util().get_device_static_info(UtilGetDeviceStaticInfoOutputRequest::new()).await?;
-    let mut devices = vec![];
-    for sn_id in &info.info.known_sn_list {
-        let resp = stack.non_service().get_object(NONGetObjectOutputRequest::new_noc(sn_id.object_id().clone(), None)).await?;
-        devices.push(Device::clone_from_slice(&resp.object.object_raw)?);
-    }
-
-    Ok(devices)
-}
-
-impl AppController {
-    pub fn new(use_docker: bool) -> Self {
-        // check platform
-        let docker_api;
-        if use_docker {
-            docker_api = Some(DockerApi::new());
-        } else {
-            docker_api = None;
-        }
-
-        Self {
-            shared_stack: None,
-            owner: None,
-            named_cache_client: None,
-            sn_hash: RwLock::new(HashValue::default()),
-            docker_api,
-            use_docker,
-        }
-    }
-
-    pub async fn prepare_start(
-        &mut self,
-        shared_stack: SharedCyfsStack,
-        owner: ObjectId,
-    ) -> BuckyResult<()> {
-        let sn_list = get_sn_list(&shared_stack).await.unwrap_or_else(|e| {
-            error!("get sn list from stack err {}, use built-in sn list", e);
-            get_builtin_sn_desc().as_slice().iter().map(|(_, device)| device.clone()).collect()
-        });
-
-        let area = shared_stack.local_device_id().object_id().info().into_area();
-        info!("get area from stack: {:?}", area);
-
-        let sn_hash = hash_data(&sn_list.to_vec().unwrap());
-        *self.sn_hash.write().unwrap() = sn_hash;
-        self.shared_stack = Some(shared_stack);
-        self.owner = Some(owner);
-<<<<<<< HEAD
-        let mut named_cache_client = NamedCacheClient::new();
-        let mut config = NamedCacheClientConfig::default();
-        config.sn_list = Some(sn_list);
-        config.area = area;
-        named_cache_client.init(config).await?;
-=======
-
-        let mut config = NamedCacheClientConfig::default();
-        config.sn_list = Some(sn_list);
-        config.area = area;
-        config.conn_strategy = cyfs_client::ConnStrategy::TcpFirst;
-        config.timeout = Duration::from_secs(10*60);
-        config.tcp_file_manager_port = 5312;
-        config.tcp_chunk_manager_port = 5310;
-        let mut named_cache_client = NamedCacheClient::new(config);
-        named_cache_client.init().await?;
->>>>>>> 1e8c3f5b
-        self.named_cache_client = Some(named_cache_client);
-        Ok(())
-    }
-
-    pub async fn start_monitor_sn(this: Arc<AppController>) {
-        // 起一个5分钟的timer，查sn
-        async_std::task::spawn(async move {
-            let mut interval = async_std::stream::interval(Duration::from_secs(5*60));
-            while let Some(_) = interval.next().await {
-                match get_sn_list(this.shared_stack.as_ref().unwrap()).await {
-                    Ok(sn_list) => {
-                        let sn_hash = hash_data(&sn_list.to_vec().unwrap());
-                        let old_hash = this.sn_hash.read().unwrap().clone();
-                        if old_hash != sn_hash {
-                            info!("sn list from stack changed, {:?}", &sn_list);
-                            match this.named_cache_client.as_ref().unwrap().reset_sn_list(sn_list).await {
-                                Ok(_) => {
-                                    *this.sn_hash.write().unwrap() = sn_hash;
-                                }
-                                Err(e) => {
-                                    error!("change named cache client sn list err {}", e);
-                                }
-                            }
-
-                        }
-                    }
-                    Err(e) => {
-                        error!("get sn list from stack err {}, skip", e);
-                        continue
-                    }
-                }
-
-            }
-        });
-    }
-
-    //返回isNoService，还有webDir
-    pub async fn install_app(
-        &self,
-        app_id: &DecAppId,
-        version: &str,
-        dec_app: &DecApp,
-    ) -> AppActionResult<(bool, Option<ObjectId>)> {
-        info!("try to install app:{}, ver:{}", app_id, version);
-        let source_id = dec_app.find_source(version).map_err(|e| {
-            error!(
-                "app:{} cannot find source for ver {}, err: {}",
-                app_id, version, e
-            );
-            SubErrorCode::DownloadFailed
-        })?;
-        let owner_id_str = self.get_owner_id_str(&app_id).await;
-        let pkg = AppPackage::new(
-            &app_id.to_string(),
-            &source_id.to_string(),
-            &owner_id_str,
-            version,
-        );
-        // 返回了安装的service路径和web路径
-        let (service_dir, web_dir) = pkg
-            .install(self.named_cache_client.as_ref().unwrap())
-            .await
-            .map_err(|e| {
-                error!("install app:{} failed, {}", app_id, e);
-                SubErrorCode::DownloadFailed
-            })?;
-
-        let web_dir_id = if web_dir.exists() {
-            let pub_resp = self
-                .shared_stack
-                .as_ref()
-                .unwrap()
-                .trans()
-                .publish_file(&TransPublishFileOutputRequest {
-                    common: NDNOutputRequestCommon {
-                        req_path: None,
-                        dec_id: Some(cyfs_core::get_system_dec_app().clone()),
-                        level: Default::default(),
-                        target: None,
-                        referer_object: vec![],
-                        flags: 0,
-                    },
-                    owner: self.owner.unwrap(),
-                    local_path: web_dir,
-                    chunk_size: 1024 * 1024,
-                    file_id: None,
-                    dirs: None,
-                })
-                .await
-                .map_err(|e| {
-                    error!(
-                        "pub web dir failed when install. app:{} failed, err:,{}",
-                        app_id, e
-                    );
-                    SubErrorCode::PubDirFailed
-                })?;
-            info!(
-                "publish web file, app:{}, fileid:{}",
-                app_id, pub_resp.file_id
-            );
-            Some(pub_resp.file_id)
-            /*let dir_id = self.shared_stack.util().build_dir_from_object_map(UtilBuildDirFromObjectMapOutputRequest {
-                    common: UtilOutputRequestCommon {
-                        req_path: None,
-                        dec_id: Some(get_system_dec_app().object_id().clone()),
-                        target: None,
-                        flags: 0
-                    },
-                    object_map_id: pub_resp.file_id.clone(),
-                    dir_type: BuildDirType::Zip
-                }).await
-                .and_then(|resp| {
-                    info!("dir obj id: {}", resp.object_id);
-                    DirId::try_from(resp.object_id)
-                })
-                .map_err(|e| {
-                    error!(
-                        "trans objmap to dir failed when install. app:{}, objmap id: {}, failed, {}",
-                        app_id, pub_resp.file_id, e
-                    );
-                    SubErrorCode::PubDirFailed
-                })?;
-            Some(dir_id)*/
-        } else {
-            None
-        };
-        let no_service = !service_dir.exists();
-
-        if !no_service {
-            // 获取dapp对象
-            // serivce install. e.g. npm install
-            let dapp = DApp::load_from_app_id(&app_id.to_string()).map_err(|e| {
-                error!(
-                    "get dapp instance failed when install. app:{} failed, err:,{}",
-                    app_id, e
-                );
-                SubErrorCode::LoadFailed
-            })?;
-            let ret = dapp.install();
-            if ret.is_err() || !ret.unwrap() {
-                warn!("exec install command failed. app:{}", app_id);
-                return Err(SubErrorCode::CommondFailed);
-            }
-
-            //run docker install -> build image
-            if self.docker_api.is_some() {
-                info!("run docker install!");
-                let id = app_id.to_string();
-
-                // 可执行命令，如果有，需要在docker里 chmod +x
-                let executable = {
-                    let res = dapp.get_executable_binary().map_err(|e| {
-                        error!(
-                            "get executable failed when install. app:{} failed, err:,{}",
-                            app_id, e
-                        );
-                        SubErrorCode::LoadFailed
-                    })?;
-                    if res.len() == 0 {
-                        None
-                    } else {
-                        Some(res)
-                    }
-                };
-                let docker_api = self.docker_api.as_ref().unwrap();
-                docker_api
-                    .install(&id, version, executable)
-                    .await
-                    .map_err(|e| {
-                        error!("docker install failed. app:{} failed, {}", app_id, e);
-                        SubErrorCode::DockerFailed
-                    })?;
-            }
-        }
-
-        Ok((no_service, web_dir_id))
-    }
-
-    pub async fn uninstall_app(&self, app_id: &DecAppId) -> AppActionResult<()> {
-        let _ = self.stop_app(app_id).await;
-        info!("try to uninstall after stop. appid:{}", app_id);
-        // 删除主机上的app目录
-        let app_dir = get_app_dir(&app_id.to_string());
-        if app_dir.exists() {
-            std::fs::remove_dir_all(&app_dir).map_err(|e| {
-                warn!("remove app dir failed, app:{}, err:{}", app_id, e);
-                SubErrorCode::RemoveFailed
-            })?;
-        }
-        let app_web_dir = get_app_web_dir(&app_id.to_string());
-        if app_web_dir.exists() {
-            std::fs::remove_dir_all(app_web_dir).map_err(|e| {
-                warn!("remove app web dir failed, app:{}, err:{}", app_id, e);
-                SubErrorCode::RemoveFailed
-            })?;
-        }
-
-        // docker remove
-        // 删除镜像
-        if self.docker_api.is_some() {
-            info!("docker instance try to uninstall app:{}", app_id);
-            let id = app_id.to_string();
-            let docker_api = self.docker_api.as_ref().unwrap();
-            // docker_api.volume_remove(&id).await; // 这里不用删除 volume 保留用户数据。
-            let _ = docker_api.uninstall(&id).await.map_err(|e| {
-                warn!(
-                    "remove docker container and build dir failed, app:{}, err:{}",
-                    app_id, e
-                );
-                SubErrorCode::DockerFailed
-            });
-        }
-        Ok(())
-    }
-
-    pub async fn start_app(&self, app_id: &DecAppId, config: RunConfig) -> AppActionResult<()> {
-        info!("try to start app:{}", app_id);
-        let id = app_id.to_string();
-        let mut dapp = DApp::load_from_app_id(&id).map_err(|e| {
-            warn!("load app failed, appId: {}, err:{}", id, e);
-            SubErrorCode::LoadFailed
-        })?;
-
-        if self.docker_api.is_some() {
-            let cmd = dapp.get_start_cmd().unwrap();
-            let cmd_param = Some(vec![cmd.to_string()]);
-            info!("service cmd: {}", cmd);
-            self.docker_api
-                .as_ref()
-                .unwrap()
-                .start(&id, config, cmd_param)
-                .await
-                .map_err(|e| {
-                    warn!("docker start failed, appId: {}, {}", app_id, e);
-                    SubErrorCode::DockerFailed
-                })?;
-        } else {
-            // 应用在主机直接运行
-            info!("run app simple:{}", app_id);
-            dapp.start().map_err(|e| {
-                warn!("start app directly failed, appId: {}, {}", app_id, e);
-                SubErrorCode::None
-            })?;
-        }
-        Ok(())
-    }
-
-    pub async fn stop_app(&self, app_id: &DecAppId) -> AppActionResult<()> {
-        let id = app_id.to_string();
-        if self.docker_api.is_some() {
-            match self.docker_api.as_ref().unwrap().stop(&id).await {
-                Ok(_) => {
-                    info!("stop docker container success!, app:{}", id);
-                }
-                Err(e) => {
-                    warn!("stop docker failed, app:{}, err:{}", app_id, e);
-                    return Err(SubErrorCode::DockerFailed);
-                }
-            }
-        } else {
-            let mut dapp = DApp::load_from_app_id(&id).map_err(|e| {
-                warn!("load app failed, app:{}, err:{}", app_id, e);
-                SubErrorCode::LoadFailed
-            })?;
-            let result = dapp.stop().map_err(|e| {
-                warn!("stop app directly failed, app:{}, err:{}", app_id, e);
-                SubErrorCode::Unknown
-            })?;
-            info!("stop dapp instance:{}", result);
-        }
-
-        Ok(())
-    }
-
-    pub async fn is_app_running(&self, app_id: &DecAppId) -> BuckyResult<bool> {
-        let id = app_id.to_string();
-
-        if self.docker_api.is_some() {
-            let result = self.docker_api.as_ref().unwrap().is_running(&id).await?;
-            return Ok(result);
-        } else {
-            let mut dapp = DApp::load_from_app_id(&id)?;
-            let result = dapp.status()?;
-            return Ok(result);
-        }
-    }
-
-    pub async fn query_app_permission(
-        &self,
-        app_id: &DecAppId,
-        version: &str,
-        dec_app: &DecApp,
-    ) -> BuckyResult<Option<HashMap<String, String>>> {
-        debug!("query app permission, {}-{}", app_id, version);
-        let source_id = dec_app.find_source(version).map_err(|e| {
-            error!("app:{} cannot find source for ver {}", app_id, version);
-            e
-        })?;
-        let owner_id_str = self.get_owner_id_str(&app_id).await;
-        let pkg = AppPackage::new(
-            &app_id.to_string(),
-            &source_id.to_string(),
-            &owner_id_str,
-            version,
-        );
-
-        let acl_dir;
-
-        match pkg
-            .download_permission_config(self.named_cache_client.as_ref().unwrap())
-            .await
-        {
-            Ok(dir) => acl_dir = dir,
-            Err(e) => {
-                //下载acl失败，默认没有任何权限
-                warn!("download acl config failed. app:{}， err: {}", app_id, e);
-                return Ok(None);
-            }
-        }
-
-        let acl_file = acl_dir.join("acl.cfg");
-        if !acl_file.exists() {
-            info!("acl config not found. app:{}", app_id);
-            return Ok(None);
-        }
-
-        let acl_config = AppAclUtil::load_from_file(app_id, &acl_file)?;
-
-        let _ =
-            AppAclUtil::apply_acl(app_id, self.shared_stack.as_ref().unwrap(), acl_config).await;
-
-        //TODO: Requires users to agree to permissions, not automatic settings
-        Ok(None)
-
-        /*let acl = File::open(acl_file)?;
-        let acl_info: Value = serde_json::from_reader(acl)?;
-        let acl_map = acl_info.as_object().ok_or_else(|| {
-            let msg = format!("invalid acl file format: {}", acl_info);
-            error!("{}", msg);
-            BuckyError::new(BuckyErrorCode::InvalidFormat, msg)
-        })?;
-        info!("get acl for app:{}, acl:{:?}", app_id, acl_map);
-        if acl_map.is_empty() {
-            return Ok(None);
-        }
-        let mut permissions = HashMap::new();
-        for (k, v) in acl_map {
-            permissions.insert(k.to_string(), v.to_string());
-        }
-
-        Ok(Some(permissions))*/
-    }
-
-    // 查询app对stack的版本依赖，返回（minVer，maxVer）
-    pub async fn query_app_version_dep(
-        &self,
-        app_id: &DecAppId,
-        version: &str,
-        dec_app: &DecApp,
-    ) -> BuckyResult<(String, String)> {
-        debug!("query app stack dep, {}-{}", app_id, version);
-        let dep_dir = get_app_dep_dir(&app_id.to_string(), version);
-        let dep_file = dep_dir.join("dependent.cfg");
-        if dep_file.exists() {
-            info!("dep config already exists. app:{}, ver:{}", app_id, version);
-            return self.parse_dep_config(app_id, dep_file);
-        }
-
-        let source_id = dec_app.find_source(version).map_err(|e| {
-            error!("app:{} cannot find source for ver {}", app_id, version);
-            e
-        })?;
-        let owner_id_str = self.get_owner_id_str(&app_id).await;
-        let pkg = AppPackage::new(
-            &app_id.to_string(),
-            &source_id.to_string(),
-            &owner_id_str,
-            version,
-        );
-
-        let _ = pkg
-            .download_dep_config(dep_dir, self.named_cache_client.as_ref().unwrap())
-            .await
-            .map_err(|e| {
-                error!("download app dep {} failed, {}", app_id, e);
-                e
-            })?;
-
-        self.parse_dep_config(app_id, dep_file)
-    }
-
-    fn parse_dep_config(
-        &self,
-        app_id: &DecAppId,
-        dep_file: PathBuf,
-    ) -> BuckyResult<(String, String)> {
-        let default_ret = ("*".to_string(), "*".to_string());
-
-        if !dep_file.exists() {
-            //没有设置兼容性的话，默认全匹配
-            info!("dep config not found. app:{}", app_id);
-            return Ok(default_ret);
-        }
-
-        let dep_file = File::open(dep_file)?;
-        let dep_info: Value = serde_json::from_reader(dep_file)?;
-        let dep_map = dep_info.as_object().ok_or_else(|| {
-            let msg = format!("invalid acl file format: {}", dep_info);
-            error!("{}", msg);
-            BuckyError::new(BuckyErrorCode::InvalidFormat, msg)
-        })?;
-        info!("get dep for app:{}, {:?}", app_id, dep_map);
-        if dep_map.is_empty() {
-            return Ok(default_ret);
-        }
-        let min_ver = dep_map
-            .get("min")
-            .unwrap_or(&serde_json::json!("*"))
-            .clone();
-        let max_ver = dep_map
-            .get("max")
-            .unwrap_or(&serde_json::json!("*"))
-            .clone();
-
-        Ok((min_ver.to_string(), max_ver.to_string()))
-    }
-
-    async fn get_owner_id_str(&self, app_id: &DecAppId) -> String {
-        let mut owner_id_str: std::string::String = "".to_owned();
-        let owner = self.get_owner_id(&app_id).await;
-        if owner.is_some() {
-            owner_id_str = owner.unwrap().to_string();
-        }
-        owner_id_str
-    }
-
-    async fn get_owner_id(&self, app_id: &DecAppId) -> Option<ObjectId> {
-        // DecApp会更新，这里要主动从远端获取
-        let resp = self
-            .shared_stack
-            .as_ref()
-            .unwrap()
-            .non_service()
-            .get_object(NONGetObjectRequest {
-                common: NONOutputRequestCommon {
-                    req_path: None,
-                    source: None,
-                    dec_id: None,
-                    level: NONAPILevel::Router,
-                    target: None,
-                    flags: CYFS_ROUTER_REQUEST_FLAG_FLUSH,
-                },
-                object_id: app_id.clone().into(),
-                inner_path: None,
-            })
-            .await
-            .unwrap();
-        let dec_app = DecApp::clone_from_slice(&resp.object.object_raw).unwrap();
-
-        let owner = dec_app.desc().owner().unwrap();
-        info!("dec app owner {}", owner);
-        match owner.obj_type_code() {
-            ObjectTypeCode::Device => Some(owner),
-            ObjectTypeCode::People => {
-                match self
-                    .shared_stack
-                    .as_ref()
-                    .unwrap()
-                    .util_service()
-                    .resolve_ood(UtilResolveOODOutputRequest::new(
-                        app_id.object_id().to_owned(),
-                        Some(owner),
-                    ))
-                    .await
-                {
-                    Ok(resp) => {
-                        let ood_list = resp.device_list;
-                        if !ood_list.is_empty() {
-                            Some(ood_list[0].object_id().to_owned())
-                        } else {
-                            None
-                        }
-                    }
-                    Err(e) => {
-                        error!("get ood id fail {}", e);
-                        None
-                    }
-                }
-            }
-            _ => None,
-        }
-    }
-}
-
-#[cfg(test)]
-mod tests {
-    use super::*;
-    use std::process::Command;
-    //use cyfs_core::;
-    use cyfs_core::{AppCmd, AppCmdObj};
-    use std::convert::TryFrom;
-    use std::str::FromStr;
-
-    async fn get_stack() -> SharedCyfsStack {
-        let cyfs_stack = SharedCyfsStack::open_default(None).await.unwrap();
-        cyfs_stack.wait_online(None).await;
-
-        cyfs_stack
-    }
-
-    async fn get_app_controller() -> AppController {
-        let stack = get_stack().await;
-        let named_cache_client = NamedCacheClient::new(NamedCacheClientConfig::default());
-        let device = stack.local_device();
-        let owner = device
-            .desc()
-            .owner()
-            .to_owned()
-            .unwrap_or_else(|| device.desc().calculate_id());
-
-        let mut app_controller = AppController::new(false);
-        app_controller.prepare_start(stack, owner).await;
-
-        app_controller
-        //let app_controller = AppController::new(stack, owner, named_cache_client, false);
-        //app_controller
-    }
-
-    // 安装app
-    #[async_std::test]
-    async fn test_app_install() {
-        let owner = ObjectId::from_str("5r4MYfFPKMeHa1fec7dHKmBfowySBfVFvRQvKB956dnF").unwrap();
-        let appid = DecAppId::from_str("9tGpLNnYywrCAWoCcyhAcLZtrQpDZtRAg3ai2w47aap2").unwrap();
-        let appcmd = AppCmd::install(owner, appid, &"1.0.7".to_string(), false);
-
-        let stack = get_stack().await;
-        let result = stack
-            .non_service()
-            .put_object(NONPutObjectOutputRequest {
-                common: NONOutputRequestCommon {
-                    req_path: None,
-                    source: None,
-                    dec_id: None,
-                    level: NONAPILevel::NOC,
-                    target: None,
-                    flags: 0,
-                },
-                object: NONObjectInfo {
-                    object_id: appcmd.desc().calculate_id(),
-                    object_raw: appcmd.to_vec().unwrap(),
-                    object: None,
-                },
-                access: None,
-            })
-            .await
-            .unwrap();
-        //println!("put app cmd result {:?}", result);
-        println!("put app cmd");
-    }
-
-    // 运行app
-    #[async_std::test]
-    async fn test_app_controller_run() {
-        let app_controller = get_app_controller().await;
-        let appid = DecAppId::from_str("9tGpLNnYywrCAWoCcyhAcLZtrQpDZtRAg3ai2w47aap2").unwrap();
-
-        let resp = app_controller
-            .start_app(
-                &appid,
-                RunConfig {
-                    ..Default::default()
-                },
-            )
-            .await;
-
-        println!("resp {:?}", resp);
-        let app_running = app_controller.is_app_running(&appid).await.unwrap();
-        assert!(app_running);
-    }
-
-    #[async_std::test]
-    async fn test_app_controller_stop() {
-        let app_controller = get_app_controller().await;
-        let appid = DecAppId::from_str("9tGpLNnYywrCAWoCcyhAcLZtrQpDZtRAg3ai2w47aap2").unwrap();
-        let resp = app_controller.stop_app(&appid).await;
-
-        println!("resp {:?}", resp);
-
-        let app_running = app_controller.is_app_running(&appid).await.unwrap();
-        assert!(!app_running);
-    }
-
-    #[async_std::test]
-    async fn test_app_controller_uninstall() {
-        let app_controller = get_app_controller().await;
-        let appid = DecAppId::from_str("9tGpLNnYywrCAWoCcyhAcLZtrQpDZtRAg3ai2w47aap2").unwrap();
-        let resp = app_controller.uninstall_app(&appid).await;
-        println!("resp {:?}", resp);
-    }
-}
+use crate::app_acl_util::*;
+use crate::dapp::DApp;
+use crate::docker_api::*;
+use crate::package::AppPackage;
+use cyfs_base::*;
+use cyfs_client::{NamedCacheClient, NamedCacheClientConfig};
+use cyfs_core::{DecApp, DecAppId, DecAppObj, SubErrorCode};
+use cyfs_lib::*;
+use cyfs_util::*;
+use log::*;
+use serde_json::Value;
+use std::collections::HashMap;
+use std::fs::File;
+use std::path::PathBuf;
+use std::sync::{Arc, RwLock};
+use std::time::Duration;
+use async_std::prelude::StreamExt;
+
+pub type AppActionResult<T> = Result<T, SubErrorCode>;
+
+pub struct PermissionNode {
+    key: String,
+    reason: String,
+}
+
+pub struct AppController {
+    shared_stack: Option<SharedCyfsStack>,
+    owner: Option<ObjectId>,
+    docker_api: Option<DockerApi>,
+    named_cache_client: Option<NamedCacheClient>,
+    sn_hash: RwLock<HashValue>,
+    use_docker: bool,
+}
+
+async fn get_sn_list(stack: &SharedCyfsStack) -> BuckyResult<Vec<Device>> {
+    stack.wait_online(Some(Duration::from_secs(5))).await?;
+
+    let info = stack.util().get_device_static_info(UtilGetDeviceStaticInfoOutputRequest::new()).await?;
+    let mut devices = vec![];
+    for sn_id in &info.info.known_sn_list {
+        let resp = stack.non_service().get_object(NONGetObjectOutputRequest::new_noc(sn_id.object_id().clone(), None)).await?;
+        devices.push(Device::clone_from_slice(&resp.object.object_raw)?);
+    }
+
+    Ok(devices)
+}
+
+impl AppController {
+    pub fn new(use_docker: bool) -> Self {
+        // check platform
+        let docker_api;
+        if use_docker {
+            docker_api = Some(DockerApi::new());
+        } else {
+            docker_api = None;
+        }
+
+        Self {
+            shared_stack: None,
+            owner: None,
+            named_cache_client: None,
+            sn_hash: RwLock::new(HashValue::default()),
+            docker_api,
+            use_docker,
+        }
+    }
+
+    pub async fn prepare_start(
+        &mut self,
+        shared_stack: SharedCyfsStack,
+        owner: ObjectId,
+    ) -> BuckyResult<()> {
+        let sn_list = get_sn_list(&shared_stack).await.unwrap_or_else(|e| {
+            error!("get sn list from stack err {}, use built-in sn list", e);
+            get_builtin_sn_desc().as_slice().iter().map(|(_, device)| device.clone()).collect()
+        });
+
+        let area = shared_stack.local_device_id().object_id().info().into_area();
+        info!("get area from stack: {:?}", area);
+
+        let sn_hash = hash_data(&sn_list.to_vec().unwrap());
+        *self.sn_hash.write().unwrap() = sn_hash;
+        self.shared_stack = Some(shared_stack);
+        self.owner = Some(owner);
+
+        let mut config = NamedCacheClientConfig::default();
+        config.sn_list = Some(sn_list);
+        config.area = area;
+        config.conn_strategy = cyfs_client::ConnStrategy::TcpFirst;
+        config.timeout = Duration::from_secs(10*60);
+        config.tcp_file_manager_port = 5312;
+        config.tcp_chunk_manager_port = 5310;
+        let mut named_cache_client = NamedCacheClient::new(config);
+        named_cache_client.init().await?;
+        self.named_cache_client = Some(named_cache_client);
+        Ok(())
+    }
+
+    pub async fn start_monitor_sn(this: Arc<AppController>) {
+        // 起一个5分钟的timer，查sn
+        async_std::task::spawn(async move {
+            let mut interval = async_std::stream::interval(Duration::from_secs(5*60));
+            while let Some(_) = interval.next().await {
+                match get_sn_list(this.shared_stack.as_ref().unwrap()).await {
+                    Ok(sn_list) => {
+                        let sn_hash = hash_data(&sn_list.to_vec().unwrap());
+                        let old_hash = this.sn_hash.read().unwrap().clone();
+                        if old_hash != sn_hash {
+                            info!("sn list from stack changed, {:?}", &sn_list);
+                            match this.named_cache_client.as_ref().unwrap().reset_sn_list(sn_list).await {
+                                Ok(_) => {
+                                    *this.sn_hash.write().unwrap() = sn_hash;
+                                }
+                                Err(e) => {
+                                    error!("change named cache client sn list err {}", e);
+                                }
+                            }
+
+                        }
+                    }
+                    Err(e) => {
+                        error!("get sn list from stack err {}, skip", e);
+                        continue
+                    }
+                }
+
+            }
+        });
+    }
+
+    //返回isNoService，还有webDir
+    pub async fn install_app(
+        &self,
+        app_id: &DecAppId,
+        version: &str,
+        dec_app: &DecApp,
+    ) -> AppActionResult<(bool, Option<ObjectId>)> {
+        info!("try to install app:{}, ver:{}", app_id, version);
+        let source_id = dec_app.find_source(version).map_err(|e| {
+            error!(
+                "app:{} cannot find source for ver {}, err: {}",
+                app_id, version, e
+            );
+            SubErrorCode::DownloadFailed
+        })?;
+        let owner_id_str = self.get_owner_id_str(&app_id).await;
+        let pkg = AppPackage::new(
+            &app_id.to_string(),
+            &source_id.to_string(),
+            &owner_id_str,
+            version,
+        );
+        // 返回了安装的service路径和web路径
+        let (service_dir, web_dir) = pkg
+            .install(self.named_cache_client.as_ref().unwrap())
+            .await
+            .map_err(|e| {
+                error!("install app:{} failed, {}", app_id, e);
+                SubErrorCode::DownloadFailed
+            })?;
+
+        let web_dir_id = if web_dir.exists() {
+            let pub_resp = self
+                .shared_stack
+                .as_ref()
+                .unwrap()
+                .trans()
+                .publish_file(&TransPublishFileOutputRequest {
+                    common: NDNOutputRequestCommon {
+                        req_path: None,
+                        dec_id: Some(cyfs_core::get_system_dec_app().clone()),
+                        level: Default::default(),
+                        target: None,
+                        referer_object: vec![],
+                        flags: 0,
+                    },
+                    owner: self.owner.unwrap(),
+                    local_path: web_dir,
+                    chunk_size: 1024 * 1024,
+                    file_id: None,
+                    dirs: None,
+                })
+                .await
+                .map_err(|e| {
+                    error!(
+                        "pub web dir failed when install. app:{} failed, err:,{}",
+                        app_id, e
+                    );
+                    SubErrorCode::PubDirFailed
+                })?;
+            info!(
+                "publish web file, app:{}, fileid:{}",
+                app_id, pub_resp.file_id
+            );
+            Some(pub_resp.file_id)
+            /*let dir_id = self.shared_stack.util().build_dir_from_object_map(UtilBuildDirFromObjectMapOutputRequest {
+                    common: UtilOutputRequestCommon {
+                        req_path: None,
+                        dec_id: Some(get_system_dec_app().object_id().clone()),
+                        target: None,
+                        flags: 0
+                    },
+                    object_map_id: pub_resp.file_id.clone(),
+                    dir_type: BuildDirType::Zip
+                }).await
+                .and_then(|resp| {
+                    info!("dir obj id: {}", resp.object_id);
+                    DirId::try_from(resp.object_id)
+                })
+                .map_err(|e| {
+                    error!(
+                        "trans objmap to dir failed when install. app:{}, objmap id: {}, failed, {}",
+                        app_id, pub_resp.file_id, e
+                    );
+                    SubErrorCode::PubDirFailed
+                })?;
+            Some(dir_id)*/
+        } else {
+            None
+        };
+        let no_service = !service_dir.exists();
+
+        if !no_service {
+            // 获取dapp对象
+            // serivce install. e.g. npm install
+            let dapp = DApp::load_from_app_id(&app_id.to_string()).map_err(|e| {
+                error!(
+                    "get dapp instance failed when install. app:{} failed, err:,{}",
+                    app_id, e
+                );
+                SubErrorCode::LoadFailed
+            })?;
+            let ret = dapp.install();
+            if ret.is_err() || !ret.unwrap() {
+                warn!("exec install command failed. app:{}", app_id);
+                return Err(SubErrorCode::CommondFailed);
+            }
+
+            //run docker install -> build image
+            if self.docker_api.is_some() {
+                info!("run docker install!");
+                let id = app_id.to_string();
+
+                // 可执行命令，如果有，需要在docker里 chmod +x
+                let executable = {
+                    let res = dapp.get_executable_binary().map_err(|e| {
+                        error!(
+                            "get executable failed when install. app:{} failed, err:,{}",
+                            app_id, e
+                        );
+                        SubErrorCode::LoadFailed
+                    })?;
+                    if res.len() == 0 {
+                        None
+                    } else {
+                        Some(res)
+                    }
+                };
+                let docker_api = self.docker_api.as_ref().unwrap();
+                docker_api
+                    .install(&id, version, executable)
+                    .await
+                    .map_err(|e| {
+                        error!("docker install failed. app:{} failed, {}", app_id, e);
+                        SubErrorCode::DockerFailed
+                    })?;
+            }
+        }
+
+        Ok((no_service, web_dir_id))
+    }
+
+    pub async fn uninstall_app(&self, app_id: &DecAppId) -> AppActionResult<()> {
+        let _ = self.stop_app(app_id).await;
+        info!("try to uninstall after stop. appid:{}", app_id);
+        // 删除主机上的app目录
+        let app_dir = get_app_dir(&app_id.to_string());
+        if app_dir.exists() {
+            std::fs::remove_dir_all(&app_dir).map_err(|e| {
+                warn!("remove app dir failed, app:{}, err:{}", app_id, e);
+                SubErrorCode::RemoveFailed
+            })?;
+        }
+        let app_web_dir = get_app_web_dir(&app_id.to_string());
+        if app_web_dir.exists() {
+            std::fs::remove_dir_all(app_web_dir).map_err(|e| {
+                warn!("remove app web dir failed, app:{}, err:{}", app_id, e);
+                SubErrorCode::RemoveFailed
+            })?;
+        }
+
+        // docker remove
+        // 删除镜像
+        if self.docker_api.is_some() {
+            info!("docker instance try to uninstall app:{}", app_id);
+            let id = app_id.to_string();
+            let docker_api = self.docker_api.as_ref().unwrap();
+            // docker_api.volume_remove(&id).await; // 这里不用删除 volume 保留用户数据。
+            let _ = docker_api.uninstall(&id).await.map_err(|e| {
+                warn!(
+                    "remove docker container and build dir failed, app:{}, err:{}",
+                    app_id, e
+                );
+                SubErrorCode::DockerFailed
+            });
+        }
+        Ok(())
+    }
+
+    pub async fn start_app(&self, app_id: &DecAppId, config: RunConfig) -> AppActionResult<()> {
+        info!("try to start app:{}", app_id);
+        let id = app_id.to_string();
+        let mut dapp = DApp::load_from_app_id(&id).map_err(|e| {
+            warn!("load app failed, appId: {}, err:{}", id, e);
+            SubErrorCode::LoadFailed
+        })?;
+
+        if self.docker_api.is_some() {
+            let cmd = dapp.get_start_cmd().unwrap();
+            let cmd_param = Some(vec![cmd.to_string()]);
+            info!("service cmd: {}", cmd);
+            self.docker_api
+                .as_ref()
+                .unwrap()
+                .start(&id, config, cmd_param)
+                .await
+                .map_err(|e| {
+                    warn!("docker start failed, appId: {}, {}", app_id, e);
+                    SubErrorCode::DockerFailed
+                })?;
+        } else {
+            // 应用在主机直接运行
+            info!("run app simple:{}", app_id);
+            dapp.start().map_err(|e| {
+                warn!("start app directly failed, appId: {}, {}", app_id, e);
+                SubErrorCode::None
+            })?;
+        }
+        Ok(())
+    }
+
+    pub async fn stop_app(&self, app_id: &DecAppId) -> AppActionResult<()> {
+        let id = app_id.to_string();
+        if self.docker_api.is_some() {
+            match self.docker_api.as_ref().unwrap().stop(&id).await {
+                Ok(_) => {
+                    info!("stop docker container success!, app:{}", id);
+                }
+                Err(e) => {
+                    warn!("stop docker failed, app:{}, err:{}", app_id, e);
+                    return Err(SubErrorCode::DockerFailed);
+                }
+            }
+        } else {
+            let mut dapp = DApp::load_from_app_id(&id).map_err(|e| {
+                warn!("load app failed, app:{}, err:{}", app_id, e);
+                SubErrorCode::LoadFailed
+            })?;
+            let result = dapp.stop().map_err(|e| {
+                warn!("stop app directly failed, app:{}, err:{}", app_id, e);
+                SubErrorCode::Unknown
+            })?;
+            info!("stop dapp instance:{}", result);
+        }
+
+        Ok(())
+    }
+
+    pub async fn is_app_running(&self, app_id: &DecAppId) -> BuckyResult<bool> {
+        let id = app_id.to_string();
+
+        if self.docker_api.is_some() {
+            let result = self.docker_api.as_ref().unwrap().is_running(&id).await?;
+            return Ok(result);
+        } else {
+            let mut dapp = DApp::load_from_app_id(&id)?;
+            let result = dapp.status()?;
+            return Ok(result);
+        }
+    }
+
+    pub async fn query_app_permission(
+        &self,
+        app_id: &DecAppId,
+        version: &str,
+        dec_app: &DecApp,
+    ) -> BuckyResult<Option<HashMap<String, String>>> {
+        debug!("query app permission, {}-{}", app_id, version);
+        let source_id = dec_app.find_source(version).map_err(|e| {
+            error!("app:{} cannot find source for ver {}", app_id, version);
+            e
+        })?;
+        let owner_id_str = self.get_owner_id_str(&app_id).await;
+        let pkg = AppPackage::new(
+            &app_id.to_string(),
+            &source_id.to_string(),
+            &owner_id_str,
+            version,
+        );
+
+        let acl_dir;
+
+        match pkg
+            .download_permission_config(self.named_cache_client.as_ref().unwrap())
+            .await
+        {
+            Ok(dir) => acl_dir = dir,
+            Err(e) => {
+                //下载acl失败，默认没有任何权限
+                warn!("download acl config failed. app:{}， err: {}", app_id, e);
+                return Ok(None);
+            }
+        }
+
+        let acl_file = acl_dir.join("acl.cfg");
+        if !acl_file.exists() {
+            info!("acl config not found. app:{}", app_id);
+            return Ok(None);
+        }
+
+        let acl_config = AppAclUtil::load_from_file(app_id, &acl_file)?;
+
+        let _ =
+            AppAclUtil::apply_acl(app_id, self.shared_stack.as_ref().unwrap(), acl_config).await;
+
+        //TODO: Requires users to agree to permissions, not automatic settings
+        Ok(None)
+
+        /*let acl = File::open(acl_file)?;
+        let acl_info: Value = serde_json::from_reader(acl)?;
+        let acl_map = acl_info.as_object().ok_or_else(|| {
+            let msg = format!("invalid acl file format: {}", acl_info);
+            error!("{}", msg);
+            BuckyError::new(BuckyErrorCode::InvalidFormat, msg)
+        })?;
+        info!("get acl for app:{}, acl:{:?}", app_id, acl_map);
+        if acl_map.is_empty() {
+            return Ok(None);
+        }
+        let mut permissions = HashMap::new();
+        for (k, v) in acl_map {
+            permissions.insert(k.to_string(), v.to_string());
+        }
+
+        Ok(Some(permissions))*/
+    }
+
+    // 查询app对stack的版本依赖，返回（minVer，maxVer）
+    pub async fn query_app_version_dep(
+        &self,
+        app_id: &DecAppId,
+        version: &str,
+        dec_app: &DecApp,
+    ) -> BuckyResult<(String, String)> {
+        debug!("query app stack dep, {}-{}", app_id, version);
+        let dep_dir = get_app_dep_dir(&app_id.to_string(), version);
+        let dep_file = dep_dir.join("dependent.cfg");
+        if dep_file.exists() {
+            info!("dep config already exists. app:{}, ver:{}", app_id, version);
+            return self.parse_dep_config(app_id, dep_file);
+        }
+
+        let source_id = dec_app.find_source(version).map_err(|e| {
+            error!("app:{} cannot find source for ver {}", app_id, version);
+            e
+        })?;
+        let owner_id_str = self.get_owner_id_str(&app_id).await;
+        let pkg = AppPackage::new(
+            &app_id.to_string(),
+            &source_id.to_string(),
+            &owner_id_str,
+            version,
+        );
+
+        let _ = pkg
+            .download_dep_config(dep_dir, self.named_cache_client.as_ref().unwrap())
+            .await
+            .map_err(|e| {
+                error!("download app dep {} failed, {}", app_id, e);
+                e
+            })?;
+
+        self.parse_dep_config(app_id, dep_file)
+    }
+
+    fn parse_dep_config(
+        &self,
+        app_id: &DecAppId,
+        dep_file: PathBuf,
+    ) -> BuckyResult<(String, String)> {
+        let default_ret = ("*".to_string(), "*".to_string());
+
+        if !dep_file.exists() {
+            //没有设置兼容性的话，默认全匹配
+            info!("dep config not found. app:{}", app_id);
+            return Ok(default_ret);
+        }
+
+        let dep_file = File::open(dep_file)?;
+        let dep_info: Value = serde_json::from_reader(dep_file)?;
+        let dep_map = dep_info.as_object().ok_or_else(|| {
+            let msg = format!("invalid acl file format: {}", dep_info);
+            error!("{}", msg);
+            BuckyError::new(BuckyErrorCode::InvalidFormat, msg)
+        })?;
+        info!("get dep for app:{}, {:?}", app_id, dep_map);
+        if dep_map.is_empty() {
+            return Ok(default_ret);
+        }
+        let min_ver = dep_map
+            .get("min")
+            .unwrap_or(&serde_json::json!("*"))
+            .clone();
+        let max_ver = dep_map
+            .get("max")
+            .unwrap_or(&serde_json::json!("*"))
+            .clone();
+
+        Ok((min_ver.to_string(), max_ver.to_string()))
+    }
+
+    async fn get_owner_id_str(&self, app_id: &DecAppId) -> String {
+        let mut owner_id_str: std::string::String = "".to_owned();
+        let owner = self.get_owner_id(&app_id).await;
+        if owner.is_some() {
+            owner_id_str = owner.unwrap().to_string();
+        }
+        owner_id_str
+    }
+
+    async fn get_owner_id(&self, app_id: &DecAppId) -> Option<ObjectId> {
+        // DecApp会更新，这里要主动从远端获取
+        let resp = self
+            .shared_stack
+            .as_ref()
+            .unwrap()
+            .non_service()
+            .get_object(NONGetObjectRequest {
+                common: NONOutputRequestCommon {
+                    req_path: None,
+                    source: None,
+                    dec_id: None,
+                    level: NONAPILevel::Router,
+                    target: None,
+                    flags: CYFS_ROUTER_REQUEST_FLAG_FLUSH,
+                },
+                object_id: app_id.clone().into(),
+                inner_path: None,
+            })
+            .await
+            .unwrap();
+        let dec_app = DecApp::clone_from_slice(&resp.object.object_raw).unwrap();
+
+        let owner = dec_app.desc().owner().unwrap();
+        info!("dec app owner {}", owner);
+        match owner.obj_type_code() {
+            ObjectTypeCode::Device => Some(owner),
+            ObjectTypeCode::People => {
+                match self
+                    .shared_stack
+                    .as_ref()
+                    .unwrap()
+                    .util_service()
+                    .resolve_ood(UtilResolveOODOutputRequest::new(
+                        app_id.object_id().to_owned(),
+                        Some(owner),
+                    ))
+                    .await
+                {
+                    Ok(resp) => {
+                        let ood_list = resp.device_list;
+                        if !ood_list.is_empty() {
+                            Some(ood_list[0].object_id().to_owned())
+                        } else {
+                            None
+                        }
+                    }
+                    Err(e) => {
+                        error!("get ood id fail {}", e);
+                        None
+                    }
+                }
+            }
+            _ => None,
+        }
+    }
+}
+
+#[cfg(test)]
+mod tests {
+    use super::*;
+    use std::process::Command;
+    //use cyfs_core::;
+    use cyfs_core::{AppCmd, AppCmdObj};
+    use std::convert::TryFrom;
+    use std::str::FromStr;
+
+    async fn get_stack() -> SharedCyfsStack {
+        let cyfs_stack = SharedCyfsStack::open_default(None).await.unwrap();
+        cyfs_stack.wait_online(None).await;
+
+        cyfs_stack
+    }
+
+    async fn get_app_controller() -> AppController {
+        let stack = get_stack().await;
+        let named_cache_client = NamedCacheClient::new(NamedCacheClientConfig::default());
+        let device = stack.local_device();
+        let owner = device
+            .desc()
+            .owner()
+            .to_owned()
+            .unwrap_or_else(|| device.desc().calculate_id());
+
+        let mut app_controller = AppController::new(false);
+        app_controller.prepare_start(stack, owner).await;
+
+        app_controller
+        //let app_controller = AppController::new(stack, owner, named_cache_client, false);
+        //app_controller
+    }
+
+    // 安装app
+    #[async_std::test]
+    async fn test_app_install() {
+        let owner = ObjectId::from_str("5r4MYfFPKMeHa1fec7dHKmBfowySBfVFvRQvKB956dnF").unwrap();
+        let appid = DecAppId::from_str("9tGpLNnYywrCAWoCcyhAcLZtrQpDZtRAg3ai2w47aap2").unwrap();
+        let appcmd = AppCmd::install(owner, appid, &"1.0.7".to_string(), false);
+
+        let stack = get_stack().await;
+        let result = stack
+            .non_service()
+            .put_object(NONPutObjectOutputRequest {
+                common: NONOutputRequestCommon {
+                    req_path: None,
+                    source: None,
+                    dec_id: None,
+                    level: NONAPILevel::NOC,
+                    target: None,
+                    flags: 0,
+                },
+                object: NONObjectInfo {
+                    object_id: appcmd.desc().calculate_id(),
+                    object_raw: appcmd.to_vec().unwrap(),
+                    object: None,
+                },
+                access: None,
+            })
+            .await
+            .unwrap();
+        //println!("put app cmd result {:?}", result);
+        println!("put app cmd");
+    }
+
+    // 运行app
+    #[async_std::test]
+    async fn test_app_controller_run() {
+        let app_controller = get_app_controller().await;
+        let appid = DecAppId::from_str("9tGpLNnYywrCAWoCcyhAcLZtrQpDZtRAg3ai2w47aap2").unwrap();
+
+        let resp = app_controller
+            .start_app(
+                &appid,
+                RunConfig {
+                    ..Default::default()
+                },
+            )
+            .await;
+
+        println!("resp {:?}", resp);
+        let app_running = app_controller.is_app_running(&appid).await.unwrap();
+        assert!(app_running);
+    }
+
+    #[async_std::test]
+    async fn test_app_controller_stop() {
+        let app_controller = get_app_controller().await;
+        let appid = DecAppId::from_str("9tGpLNnYywrCAWoCcyhAcLZtrQpDZtRAg3ai2w47aap2").unwrap();
+        let resp = app_controller.stop_app(&appid).await;
+
+        println!("resp {:?}", resp);
+
+        let app_running = app_controller.is_app_running(&appid).await.unwrap();
+        assert!(!app_running);
+    }
+
+    #[async_std::test]
+    async fn test_app_controller_uninstall() {
+        let app_controller = get_app_controller().await;
+        let appid = DecAppId::from_str("9tGpLNnYywrCAWoCcyhAcLZtrQpDZtRAg3ai2w47aap2").unwrap();
+        let resp = app_controller.uninstall_app(&appid).await;
+        println!("resp {:?}", resp);
+    }
+}