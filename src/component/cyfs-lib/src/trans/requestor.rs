--- conflicted
+++ resolved
@@ -2,19 +2,10 @@
 use crate::base::*;
 use crate::*;
 use cyfs_base::*;
-<<<<<<< HEAD
-
-use crate::{
-    NDNOutputRequestCommon, SharedObjectStackDecID, TransOutputProcessor, TransOutputProcessorRef,
-};
-use cyfs_core::TransContextObject;
-use http_types::{Method, Request, Url};
-=======
 use cyfs_core::TransContext;
 use cyfs_core::TransContextObject;
 
 use http_types::{Method, Request, StatusCode, Url};
->>>>>>> b143379f
 use std::sync::Arc;
 
 #[derive(Clone)]
@@ -75,12 +66,9 @@
 
     pub async fn get_context(
         &self,
-        req: TransGetContextOutputRequest,
-    ) -> BuckyResult<TransGetContextOutputResponse> {
-        info!(
-            "will get context id={:?}, path={:?}",
-            req.context_id, req.context_path
-        );
+        req: &TransGetContextOutputRequest,
+    ) -> BuckyResult<TransContext> {
+        info!("will get context {}", req.context_name.as_str());
 
         let url = self.service_url.join("get_context").unwrap();
         let mut http_req = Request::new(Method::Post, url);
@@ -91,57 +79,60 @@
 
         let mut resp = self.requestor.request(http_req).await?;
         match resp.status() {
-            code if code.is_success() => {
-                let context = RequestorHelper::decode_raw_object_body(&mut resp).await?;
-
-                Ok(TransGetContextOutputResponse { context })
-            }
-            code @ _ => {
-                let e = RequestorHelper::error_from_resp(&mut resp).await;
-                error!(
-                    "get context failed: id={:?}, path={:?}, status={}, {}",
-                    req.context_id, req.context_path, code, e
-                );
-
-                Err(e)
-            }
-        }
-    }
-
-    pub async fn put_context(&self, req: TransPutContextOutputRequest) -> BuckyResult<()> {
-        info!("will put context {}", req.context.context_path());
+            StatusCode::Ok => {
+                let body = resp.body_string().await.unwrap_or("".to_owned());
+                TransContext::clone_from_hex(body.as_str(), &mut Vec::new())
+            }
+            code @ _ => {
+                let msg = resp.body_string().await.unwrap_or("".to_owned());
+                let msg = format!(
+                    "get context failed: context_name={}, status={}, msg={}",
+                    req.context_name.as_str(),
+                    code,
+                    msg
+                );
+                error!("{}", msg);
+
+                let err_code = RequestorHelper::trans_status_code(code);
+
+                Err(BuckyError::new(err_code, msg))
+            }
+        }
+    }
+
+    pub async fn put_context(&self, req: &TransPutContextOutputRequest) -> BuckyResult<()> {
+        info!("will put context {}", req.context.get_context_name());
 
         let url = self.service_url.join("put_context").unwrap();
         let mut http_req = Request::new(Method::Post, url);
 
         self.encode_common_headers(&req.common, &mut http_req);
-
-        if let Some(access) = &req.access {
-            http_req.insert_header(cyfs_base::CYFS_ACCESS, access.value().to_string());
-        }
-        
-        let body = req.context.to_vec()?;
-        http_req.set_body(body);
-
-        let mut resp = self.requestor.request(http_req).await?;
-        match resp.status() {
-            code if code.is_success() => Ok(()),
-            code @ _ => {
-                let e = RequestorHelper::error_from_resp(&mut resp).await;
-                error!(
-                    "update context failed: context={}, status={}, {}",
-                    req.context.context_path(),
+        let body = req.encode_string();
+        http_req.set_body(body);
+
+        let mut resp = self.requestor.request(http_req).await?;
+        match resp.status() {
+            StatusCode::Ok => Ok(()),
+            code @ _ => {
+                let msg = resp.body_string().await.unwrap_or("".to_owned());
+                let msg = format!(
+                    "update context failed: context_name={}, status={}, msg={}",
+                    req.context.get_context_name(),
                     code,
-                    e
-                );
-                Err(e)
+                    msg
+                );
+                error!("{}", msg);
+
+                let err_code = RequestorHelper::trans_status_code(code);
+
+                Err(BuckyError::new(err_code, msg))
             }
         }
     }
 
     pub async fn create_task(
         &self,
-        req: TransCreateTaskOutputRequest,
+        req: &TransCreateTaskOutputRequest,
     ) -> BuckyResult<TransCreateTaskOutputResponse> {
         info!("will create trans task: {:?}", req);
 
@@ -155,7 +146,7 @@
         let mut resp = self.requestor.request(http_req).await?;
 
         match resp.status() {
-            code if code.is_success() => {
+            StatusCode::Ok => {
                 let body = resp.body_string().await.map_err(|e| {
                     let msg = format!(
                         "trans create task failed, read body string error! req={:?} {}",
@@ -179,17 +170,21 @@
                 Ok(resp)
             }
             code @ _ => {
-                let e = RequestorHelper::error_from_resp(&mut resp).await;
-                error!(
-                    "create task failed: obj={}, status={}, {}",
-                    req.object_id, code, e
-                );
-                Err(e)
-            }
-        }
-    }
-
-    pub async fn control_task(&self, req: TransControlTaskOutputRequest) -> BuckyResult<()> {
+                let msg = resp.body_string().await.unwrap_or("".to_owned());
+                let msg = format!(
+                    "create task failed: obj={}, status={}, msg={}",
+                    req.object_id, code, msg
+                );
+                error!("{}", msg);
+
+                let err_code = RequestorHelper::trans_status_code(code);
+
+                Err(BuckyError::new(err_code, msg))
+            }
+        }
+    }
+
+    pub async fn control_task(&self, req: &TransControlTaskOutputRequest) -> BuckyResult<()> {
         info!("will control trans task: {:?}", req);
 
         let url = self.service_url.join("task").unwrap();
@@ -202,22 +197,26 @@
         let mut resp = self.requestor.request(http_req).await?;
 
         match resp.status() {
-            code if code.is_success() => Ok(()),
-            code @ _ => {
-                let e = RequestorHelper::error_from_resp(&mut resp).await;
-                error!(
-                    "stop trans task failed: task={}, status={}, {}",
-                    req.task_id, code, e
-                );
-                Err(e)
-            }
-        }
-    }
-
-    pub async fn start_task(&self, req: TransTaskOutputRequest) -> BuckyResult<()> {
+            StatusCode::Ok => Ok(()),
+            code @ _ => {
+                let msg = resp.body_string().await.unwrap_or("".to_owned());
+                let msg = format!(
+                    "stop trans task failed: task={}, status={}, msg={}",
+                    req.task_id, code, msg
+                );
+                error!("{}", msg);
+
+                let err_code = RequestorHelper::trans_status_code(code);
+
+                Err(BuckyError::new(err_code, msg))
+            }
+        }
+    }
+
+    pub async fn start_task(&self, req: &TransTaskOutputRequest) -> BuckyResult<()> {
         Self::control_task(
             self,
-            TransControlTaskOutputRequest {
+            &TransControlTaskOutputRequest {
                 common: req.common.clone(),
                 task_id: req.task_id.clone(),
                 action: TransTaskControlAction::Start,
@@ -226,10 +225,10 @@
         .await
     }
 
-    pub async fn stop_task(&self, req: TransTaskOutputRequest) -> BuckyResult<()> {
+    pub async fn stop_task(&self, req: &TransTaskOutputRequest) -> BuckyResult<()> {
         Self::control_task(
             self,
-            TransControlTaskOutputRequest {
+            &TransControlTaskOutputRequest {
                 common: req.common.clone(),
                 task_id: req.task_id.clone(),
                 action: TransTaskControlAction::Stop,
@@ -238,10 +237,10 @@
         .await
     }
 
-    pub async fn delete_task(&self, req: TransTaskOutputRequest) -> BuckyResult<()> {
+    pub async fn delete_task(&self, req: &TransTaskOutputRequest) -> BuckyResult<()> {
         Self::control_task(
             self,
-            TransControlTaskOutputRequest {
+            &TransControlTaskOutputRequest {
                 common: req.common.clone(),
                 task_id: req.task_id.clone(),
                 action: TransTaskControlAction::Delete,
@@ -252,8 +251,8 @@
 
     pub async fn get_task_state(
         &self,
-        req: TransGetTaskStateOutputRequest,
-    ) -> BuckyResult<TransGetTaskStateOutputResponse> {
+        req: &TransGetTaskStateOutputRequest,
+    ) -> BuckyResult<TransTaskState> {
         info!("will get trans task state: {:?}", req);
 
         let url = self.service_url.join("task/state").unwrap();
@@ -266,7 +265,7 @@
         let mut resp = self.requestor.request(http_req).await?;
 
         match resp.status() {
-            code if code.is_success() => {
+            StatusCode::Ok => {
                 let content = resp.body_json().await.map_err(|e| {
                     let msg = format!("parse TransTaskState resp body error! err={}", e);
                     error!("{}", msg);
@@ -281,23 +280,27 @@
                 Ok(content)
             }
             code @ _ => {
-                let e = RequestorHelper::error_from_resp(&mut resp).await;
-                error!(
-                    "get trans task state failed: task={}, status={}, {}",
-                    req.task_id, code, e,
-                );
-                Err(e)
+                let msg = resp.body_string().await.unwrap_or("".to_owned());
+                let msg = format!(
+                    "get trans task state failed: task={}, status={}, msg={}",
+                    req.task_id, code, msg
+                );
+                error!("{}", msg);
+
+                let err_code = RequestorHelper::trans_status_code(code);
+
+                Err(BuckyError::new(err_code, msg))
             }
         }
     }
 
     pub async fn query_tasks(
         &self,
-        req: TransQueryTasksOutputRequest,
+        req: &TransQueryTasksOutputRequest,
     ) -> BuckyResult<TransQueryTasksOutputResponse> {
         info!("will query tasks: {:?}", req);
 
-        let url = self.service_url.join("tasks").unwrap();
+        let url = self.service_url.join("query").unwrap();
         let mut http_req = Request::new(Method::Post, url);
 
         self.encode_common_headers(&req.common, &mut http_req);
@@ -307,7 +310,7 @@
         let mut resp = self.requestor.request(http_req).await?;
 
         match resp.status() {
-            code if code.is_success() => {
+            StatusCode::Ok => {
                 let content = resp.body_string().await.map_err(|e| {
                     let msg = format!("get query task resp body error! err={}", e);
                     error!("{}", msg);
@@ -318,17 +321,20 @@
                 Ok(resp)
             }
             code @ _ => {
-                let e = RequestorHelper::error_from_resp(&mut resp).await;
-                error!("query tasks failed: status={}, msg={}", code, e);
-
-                Err(e)
+                let msg = resp.body_string().await.unwrap_or("".to_owned());
+                let msg = format!("query tasks failed: status={}, msg={}", code, msg);
+                error!("{}", msg);
+
+                let err_code = RequestorHelper::trans_status_code(code);
+
+                Err(BuckyError::new(err_code, msg))
             }
         }
     }
 
     pub async fn publish_file(
         &self,
-        req: TransPublishFileOutputRequest,
+        req: &TransPublishFileOutputRequest,
     ) -> BuckyResult<TransPublishFileOutputResponse> {
         info!("will publish file: {:?}", req);
 
@@ -342,10 +348,10 @@
         let mut resp = self.requestor.request(http_req).await?;
 
         match resp.status() {
-            code if code.is_success() => {
+            StatusCode::Ok => {
                 let body = resp.body_string().await.map_err(|e| {
                     let msg = format!(
-                        "trans publish file failed, read body string error! req={:?} {}",
+                        "trans dd file failed, read body string error! req={:?} {}",
                         req, e
                     );
                     error!("{}", msg);
@@ -366,153 +372,63 @@
                 Ok(resp)
             }
             code @ _ => {
-                let e = RequestorHelper::error_from_resp(&mut resp).await;
-                error!(
-                    "trans publish file failed: file={}, status={}, {}",
+                let msg = resp.body_string().await.unwrap_or("".to_owned());
+                let msg = format!(
+                    "trans publish file failed: file={}, status={}, msg={}",
                     req.local_path.display(),
                     code,
-                    e
-                );
-
-                Err(e)
-            }
-        }
-    }
-
-    pub async fn get_task_group_state(
-        &self,
-        req: TransGetTaskGroupStateOutputRequest,
-    ) -> BuckyResult<TransGetTaskGroupStateOutputResponse> {
-        info!("will get trans task group state: {:?}", req);
-
-        let url = self.service_url.join("task_group/state").unwrap();
-        let mut http_req = Request::new(Method::Post, url);
-
-        self.encode_common_headers(&req.common, &mut http_req);
-        http_req.set_body(serde_json::to_string(&req).unwrap());
-
-        let mut resp = self.requestor.request(http_req).await?;
-
-        if resp.status().is_success() {
-            let content = resp.body_json().await.map_err(|e| {
-                let msg = format!("parse get task group state resp body error! err={}", e);
-                error!("{}", msg);
-                BuckyError::new(BuckyErrorCode::InvalidData, msg)
-            })?;
-
-            info!(
-                "got trans task group state: task_group={}, state={:?}",
-                req.group, content
-            );
-
-            Ok(content)
-        } else {
-            let e = RequestorHelper::error_from_resp(&mut resp).await;
-            error!(
-                "get trans task state failed: task_group={}, status={}, {}",
-                req.group,
-                resp.status(),
-                e
-            );
-
-            Err(e)
-        }
-    }
-
-    pub async fn control_task_group(
-        &self,
-        req: TransControlTaskGroupOutputRequest,
-    ) -> BuckyResult<TransControlTaskGroupOutputResponse> {
-        info!("will control trans task group: {:?}", req);
-
-        let url = self.service_url.join("task_group").unwrap();
-        let mut http_req = Request::new(Method::Put, url);
-
-        self.encode_common_headers(&req.common, &mut http_req);
-        http_req.set_body(serde_json::to_string(&req).unwrap());
-
-        let mut resp = self.requestor.request(http_req).await?;
-
-        if resp.status().is_success() {
-            let resp = resp.body_json().await.map_err(|e| {
-                let msg = format!(
-                    "trans control task group failed, read body string error! req={:?} {}",
-                    req, e
-                );
-                error!("{}", msg);
-
-                BuckyError::from(msg)
-            })?;
-
-            debug!("trans control task group success: resp={:?}", resp);
-
-            Ok(resp)
-        } else {
-            let e = RequestorHelper::error_from_resp(&mut resp).await;
-            error!("trans control task failed! status={}, {}", resp.status(), e);
-
-            Err(e)
+                    msg
+                );
+                error!("{}", msg);
+
+                let err_code = RequestorHelper::trans_status_code(code);
+
+                Err(BuckyError::new(err_code, msg))
+            }
         }
     }
 }
 
 #[async_trait::async_trait]
 impl TransOutputProcessor for TransRequestor {
-    async fn get_context(
-        &self,
-        req: TransGetContextOutputRequest,
-    ) -> BuckyResult<TransGetContextOutputResponse> {
+    async fn get_context(&self, req: &TransGetContextOutputRequest) -> BuckyResult<TransContext> {
         Self::get_context(self, req).await
     }
 
-    async fn put_context(&self, req: TransPutContextOutputRequest) -> BuckyResult<()> {
+    async fn put_context(&self, req: &TransPutContextOutputRequest) -> BuckyResult<()> {
         Self::put_context(self, req).await
     }
 
     async fn create_task(
         &self,
-        req: TransCreateTaskOutputRequest,
+        req: &TransCreateTaskOutputRequest,
     ) -> BuckyResult<TransCreateTaskOutputResponse> {
         Self::create_task(self, req).await
     }
 
     async fn query_tasks(
         &self,
-        req: TransQueryTasksOutputRequest,
+        req: &TransQueryTasksOutputRequest,
     ) -> BuckyResult<TransQueryTasksOutputResponse> {
         Self::query_tasks(self, req).await
     }
 
     async fn get_task_state(
         &self,
-        req: TransGetTaskStateOutputRequest,
-    ) -> BuckyResult<TransGetTaskStateOutputResponse> {
+        req: &TransGetTaskStateOutputRequest,
+    ) -> BuckyResult<TransTaskState> {
         Self::get_task_state(self, req).await
     }
 
     async fn publish_file(
         &self,
-        req: TransPublishFileOutputRequest,
+        req: &TransPublishFileOutputRequest,
     ) -> BuckyResult<TransPublishFileOutputResponse> {
         Self::publish_file(self, req).await
     }
 
     async fn control_task(&self, req: TransControlTaskOutputRequest) -> BuckyResult<()> {
-        Self::control_task(self, req).await
-    }
-
-    async fn get_task_group_state(
-        &self,
-        req: TransGetTaskGroupStateOutputRequest,
-    ) -> BuckyResult<TransGetTaskGroupStateOutputResponse> {
-        Self::get_task_group_state(self, req).await
-    }
-
-    async fn control_task_group(
-        &self,
-        req: TransControlTaskGroupOutputRequest,
-    ) -> BuckyResult<TransControlTaskGroupOutputResponse> {
-        Self::control_task_group(self, req).await
+        Self::control_task(self, &req).await
     }
 }
 /*
