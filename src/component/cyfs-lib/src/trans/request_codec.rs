use super::output_request::*;
use crate::*;
use cyfs_base::*;

use cyfs_core::TransContext;
use serde_json::{Map, Value};
use std::str::{FromStr};

impl JsonCodec<TransGetContextOutputRequest> for TransGetContextOutputRequest {
    fn encode_json(&self) -> Map<String, Value> {
        let mut obj = Map::new();
        JsonCodecHelper::encode_field(&mut obj, "common", &self.common);
        JsonCodecHelper::encode_option_string_field(
            &mut obj,
            "context_id",
            self.context_id.as_ref(),
        );
        JsonCodecHelper::encode_option_string_field(
            &mut obj,
            "context_path",
            self.context_path.as_ref(),
        );

        obj
    }

    fn decode_json(obj: &Map<String, Value>) -> BuckyResult<Self> {
        Ok(Self {
            common: JsonCodecHelper::decode_field(obj, "common")?,
            context_id: JsonCodecHelper::decode_option_string_field(obj, "context_id")?,
            context_path: JsonCodecHelper::decode_option_string_field(obj, "context_path")?,
        })
    }
}

impl JsonCodec<TransGetContextInputRequest> for TransGetContextInputRequest {
    fn encode_json(&self) -> Map<String, Value> {
        let mut obj = Map::new();
        JsonCodecHelper::encode_field(&mut obj, "common", &self.common);
        JsonCodecHelper::encode_option_string_field(
            &mut obj,
            "context_id",
            self.context_id.as_ref(),
        );
        JsonCodecHelper::encode_option_string_field(
            &mut obj,
            "context_path",
            self.context_path.as_ref(),
        );

        obj
    }

    fn decode_json(obj: &Map<String, Value>) -> BuckyResult<Self> {
        Ok(Self {
            common: JsonCodecHelper::decode_field(obj, "common")?,
            context_id: JsonCodecHelper::decode_option_string_field(obj, "context_id")?,
            context_path: JsonCodecHelper::decode_option_string_field(obj, "context_path")?,
        })
    }
}

impl JsonCodec<TransPutContextOutputRequest> for TransPutContextOutputRequest {
    fn encode_json(&self) -> Map<String, Value> {
        let mut obj = Map::new();
        JsonCodecHelper::encode_field(&mut obj, "common", &self.common);
        JsonCodecHelper::encode_string_field(&mut obj, "context", &self.context.to_hex().unwrap());
        if let Some(access) = &self.access {
            JsonCodecHelper::encode_number_field(&mut obj, "access", access.value());
        }

        obj
    }

    fn decode_json(obj: &Map<String, Value>) -> BuckyResult<Self> {
        let context = TransContext::clone_from_hex(
            JsonCodecHelper::decode_string_field::<String>(obj, "context")?.as_str(),
            &mut Vec::new(),
        )?;
        let access: Option<u32> = JsonCodecHelper::decode_option_int_field(obj, "access")?;
        let access = access.map(|v| AccessString::new(v));

        Ok(Self {
            common: JsonCodecHelper::decode_field(obj, "common")?,
            context,
            access,
        })
    }
}

impl JsonCodec<TransUpdateContextInputRequest> for TransUpdateContextInputRequest {
    fn encode_json(&self) -> Map<String, Value> {
        let mut obj = Map::new();
        JsonCodecHelper::encode_field(&mut obj, "common", &self.common);
        JsonCodecHelper::encode_string_field(&mut obj, "context", &self.context.to_hex().unwrap());
        if let Some(access) = &self.access {
            JsonCodecHelper::encode_number_field(&mut obj, "access", access.value());
        }

        obj
    }

    fn decode_json(obj: &Map<String, Value>) -> BuckyResult<Self> {
        let context = TransContext::clone_from_hex(
            JsonCodecHelper::decode_string_field::<String>(obj, "context")?.as_str(),
            &mut Vec::new(),
        )?;
        let access: Option<u32> = JsonCodecHelper::decode_option_int_field(obj, "access")?;
        let access = access.map(|v| AccessString::new(v));
        Ok(Self {
            common: JsonCodecHelper::decode_field(obj, "common")?,
            context,
            access,
        })
    }
}

impl JsonCodec<TransCreateTaskOutputRequest> for TransCreateTaskOutputRequest {
    fn encode_json(&self) -> Map<String, Value> {
        let mut obj = Map::new();

        JsonCodecHelper::encode_field(&mut obj, "common", &self.common);

        JsonCodecHelper::encode_string_field(&mut obj, "object_id", &self.object_id);

        let local_path = self.local_path.to_str().unwrap_or_else(|| {
            error!(
                "invalid utf-8 local_path value: {}",
                self.local_path.display()
            );
            ""
        });
        obj.insert(
            "local_path".to_owned(),
            Value::String(local_path.to_string()),
        );

        JsonCodecHelper::encode_str_array_field(&mut obj, "device_list", &self.device_list);

        JsonCodecHelper::encode_option_string_field(&mut obj, "group", self.group.as_ref());
        JsonCodecHelper::encode_option_string_field(&mut obj, "context", self.context.as_ref());

        JsonCodecHelper::encode_bool_field(&mut obj, "auto_start", self.auto_start);
        obj
    }

    fn decode_json(obj: &Map<String, Value>) -> BuckyResult<Self> {
        Ok(Self {
            common: JsonCodecHelper::decode_field(obj, "common")?,
            object_id: JsonCodecHelper::decode_string_field(obj, "object_id")?,
            local_path: JsonCodecHelper::decode_string_field(obj, "local_path")?,
            device_list: JsonCodecHelper::decode_str_array_field(obj, "device_list")?,
            group: JsonCodecHelper::decode_option_string_field(obj, "group")?,
            context: JsonCodecHelper::decode_option_string_field(obj, "context")?,
            auto_start: JsonCodecHelper::decode_bool_field(obj, "auto_start")?,
        })
    }
}

impl JsonCodec<TransCreateTaskInputRequest> for TransCreateTaskInputRequest {
    fn encode_json(&self) -> Map<String, Value> {
        let mut obj = Map::new();

        JsonCodecHelper::encode_field(&mut obj, "common", &self.common);

        JsonCodecHelper::encode_string_field(&mut obj, "object_id", &self.object_id);

        let local_path = self.local_path.to_str().unwrap_or_else(|| {
            error!(
                "invalid utf-8 local_path value: {}",
                self.local_path.display()
            );
            ""
        });
        obj.insert(
            "local_path".to_owned(),
            Value::String(local_path.to_string()),
        );

        JsonCodecHelper::encode_str_array_field(&mut obj, "device_list", &self.device_list);

        JsonCodecHelper::encode_option_string_field(&mut obj, "group", self.group.as_ref());
        JsonCodecHelper::encode_option_string_field(&mut obj, "context", self.context.as_ref());

        JsonCodecHelper::encode_bool_field(&mut obj, "auto_start", self.auto_start);
        obj
    }

    fn decode_json(obj: &Map<String, Value>) -> BuckyResult<Self> {
        Ok(Self {
            common: JsonCodecHelper::decode_field(obj, "common")?,
            object_id: JsonCodecHelper::decode_string_field(obj, "object_id")?,
            local_path: JsonCodecHelper::decode_string_field(obj, "local_path")?,
            device_list: JsonCodecHelper::decode_str_array_field(obj, "device_list")?,
            group: JsonCodecHelper::decode_option_string_field(obj, "group")?,
            context: JsonCodecHelper::decode_option_string_field(obj, "context")?,
            auto_start: JsonCodecHelper::decode_bool_field(obj, "auto_start")?,
        })
    }
}

impl JsonCodec<TransControlTaskOutputRequest> for TransControlTaskOutputRequest {
    fn encode_json(&self) -> Map<String, Value> {
        let mut obj = Map::new();
        JsonCodecHelper::encode_field(&mut obj, "common", &self.common);
        JsonCodecHelper::encode_string_field(&mut obj, "task_id", &self.task_id);
        JsonCodecHelper::encode_string_field(&mut obj, "action", &self.action);
        obj
    }

    fn decode_json(obj: &Map<String, Value>) -> BuckyResult<Self> {
        Ok(Self {
            common: JsonCodecHelper::decode_field(obj, "common")?,
            task_id: JsonCodecHelper::decode_string_field(obj, "task_id")?,
            action: JsonCodecHelper::decode_string_field(obj, "action")?,
        })
    }
}

impl JsonCodec<TransControlTaskInputRequest> for TransControlTaskInputRequest {
    fn encode_json(&self) -> Map<String, Value> {
        let mut obj = Map::new();
        JsonCodecHelper::encode_field(&mut obj, "common", &self.common);
        JsonCodecHelper::encode_string_field(&mut obj, "task_id", &self.task_id);
        JsonCodecHelper::encode_string_field(&mut obj, "action", &self.action);
        obj
    }

    fn decode_json(obj: &Map<String, Value>) -> BuckyResult<Self> {
        Ok(Self {
            common: JsonCodecHelper::decode_field(obj, "common")?,
            task_id: JsonCodecHelper::decode_string_field(obj, "task_id")?,
            action: JsonCodecHelper::decode_string_field(obj, "action")?,
        })
    }
}

impl JsonCodec<TransGetTaskStateOutputRequest> for TransGetTaskStateOutputRequest {
    fn encode_json(&self) -> Map<String, Value> {
        let mut obj = Map::new();

        JsonCodecHelper::encode_field(&mut obj, "common", &self.common);
        obj.insert("task_id".to_owned(), Value::String(self.task_id.clone()));
        obj
    }

    fn decode_json(obj: &Map<String, Value>) -> BuckyResult<Self> {
        Ok(Self {
            common: JsonCodecHelper::decode_field(obj, "common")?,
            task_id: JsonCodecHelper::decode_string_field(obj, "task_id")?,
        })
    }
}

impl JsonCodec<TransGetTaskStateInputRequest> for TransGetTaskStateInputRequest {
    fn encode_json(&self) -> Map<String, Value> {
        let mut obj = Map::new();

        JsonCodecHelper::encode_field(&mut obj, "common", &self.common);
        obj.insert("task_id".to_owned(), Value::String(self.task_id.clone()));
        obj
    }

    fn decode_json(obj: &Map<String, Value>) -> BuckyResult<Self> {
        Ok(Self {
            common: JsonCodecHelper::decode_field(obj, "common")?,
            task_id: JsonCodecHelper::decode_string_field(obj, "task_id")?,
        })
    }
}

impl JsonCodec<TransPublishFileOutputRequest> for TransPublishFileOutputRequest {
    fn encode_json(&self) -> Map<String, Value> {
        let mut obj = Map::new();

        JsonCodecHelper::encode_field(&mut obj, "common", &self.common);
        obj.insert("owner".to_owned(), Value::String(self.owner.to_string()));

        let local_path = self.local_path.to_str().unwrap_or_else(|| {
            error!(
                "invalid utf-8 local_path value: {}",
                self.local_path.display()
            );
            ""
        });
        obj.insert(
            "local_path".to_owned(),
            Value::String(local_path.to_string()),
        );

        obj.insert(
            "chunk_size".to_owned(),
            Value::String(self.chunk_size.to_string()),
        );
        JsonCodecHelper::encode_option_string_field(&mut obj, "chunk_method", Some(format!("{:?}", self.chunk_method)).as_ref());
        JsonCodecHelper::encode_option_string_field(&mut obj, "file_id", self.file_id.as_ref());

        if let Some(dirs) = &self.dirs {
            let node = JsonCodecHelper::encode_to_array(dirs);
            obj.insert("dirs".to_owned(), node);
        }

        if let Some(access) = &self.access {
            JsonCodecHelper::encode_number_field(&mut obj, "access", access.value());
        }

        obj
    }

    fn decode_json(obj: &Map<String, Value>) -> BuckyResult<Self> {
        let access: Option<u32> = JsonCodecHelper::decode_option_int_field(obj, "access")?;
        let access = access.map(|v| AccessString::new(v));

        Ok(Self {
            common: JsonCodecHelper::decode_field(obj, "common")?,
            owner: JsonCodecHelper::decode_string_field(&obj, "owner")?,
            local_path: JsonCodecHelper::decode_string_field(&obj, "local_path")?,
            chunk_size: JsonCodecHelper::decode_int_field(&obj, "chunk_size")?,
<<<<<<< HEAD
=======
            chunk_method: JsonCodecHelper::decode_option_string_field(&obj, "chunk_method")?.unwrap_or(TransPublishChunkMethod::Track), 
>>>>>>> f3f66501
            dirs: JsonCodecHelper::decode_option_array_field(&obj, "dirs")?,
            file_id: JsonCodecHelper::decode_option_string_field(obj, "file_id")?,
            access,
        })
    }
}

impl JsonCodec<TransPublishFileInputRequest> for TransPublishFileInputRequest {
    fn encode_json(&self) -> Map<String, Value> {
        let mut obj = Map::new();

        JsonCodecHelper::encode_field(&mut obj, "common", &self.common);
        obj.insert("owner".to_owned(), Value::String(self.owner.to_string()));

        let local_path = self.local_path.to_str().unwrap_or_else(|| {
            error!(
                "invalid utf-8 local_path value: {}",
                self.local_path.display()
            );
            ""
        });
        JsonCodecHelper::encode_string_field(&mut obj, "local_path", local_path);
        JsonCodecHelper::encode_number_field(&mut obj, "chunk_size", self.chunk_size);
        JsonCodecHelper::encode_option_string_field(&mut obj, "chunk_method", Some(format!("{:?}", self.chunk_method)).as_ref());

        JsonCodecHelper::encode_option_string_field(&mut obj, "file_id", self.file_id.as_ref());

        JsonCodecHelper::encode_as_option_list(&mut obj, "dirs", self.dirs.as_ref());

        if let Some(access) = &self.access {
            JsonCodecHelper::encode_number_field(&mut obj, "access", access.value());
        }

        obj
    }

    fn decode_json(obj: &Map<String, Value>) -> BuckyResult<Self> {
        let access: Option<u32> = JsonCodecHelper::decode_option_int_field(obj, "access")?;
        let access = access.map(|v| AccessString::new(v));

        Ok(Self {
            common: JsonCodecHelper::decode_field(obj, "common")?,
            owner: JsonCodecHelper::decode_string_field(&obj, "owner")?,
            local_path: JsonCodecHelper::decode_string_field(&obj, "local_path")?,
            chunk_size: JsonCodecHelper::decode_int_field(&obj, "chunk_size")?,
<<<<<<< HEAD
=======
            chunk_method: JsonCodecHelper::decode_option_string_field(&obj, "chunk_method")?.unwrap_or(TransPublishChunkMethod::Track), 
>>>>>>> f3f66501
            dirs: JsonCodecHelper::decode_option_array_field(&obj, "dirs")?,
            file_id: JsonCodecHelper::decode_option_string_field(obj, "file_id")?,
            access,
        })
    }
}

impl JsonCodecAutoWithSerde for TransPublishFileOutputResponse {}
impl JsonCodecAutoWithSerde for TransPublishFileInputResponse {}

impl JsonCodecAutoWithSerde for TransCreateTaskOutputResponse {}
impl JsonCodecAutoWithSerde for TransCreateTaskInputResponse {}

impl JsonCodec<TransTaskInfo> for TransTaskInfo {
    fn encode_json(&self) -> Map<String, Value> {
        let mut obj = Map::new();
        JsonCodecHelper::encode_string_field(&mut obj, "task_id", &self.task_id);
        if self.context.is_some() {
            JsonCodecHelper::encode_string_field(
                &mut obj,
                "context",
                self.context.as_ref().unwrap(),
            );
        }
        JsonCodecHelper::encode_string_field(&mut obj, "object_id", &self.object_id);
        JsonCodecHelper::encode_string_field(
            &mut obj,
            "local_path",
            &self.local_path.to_string_lossy().to_string(),
        );
        JsonCodecHelper::encode_str_array_field(&mut obj, "device_list", &self.device_list);
        obj
    }

    fn decode_json(obj: &Map<String, Value>) -> BuckyResult<TransTaskInfo> {
        Ok(Self {
            task_id: JsonCodecHelper::decode_string_field(obj, "task_id")?,
            context: JsonCodecHelper::decode_option_string_field(obj, "context")?,
            object_id: JsonCodecHelper::decode_string_field(obj, "object_id")?,
            local_path: JsonCodecHelper::decode_string_field(obj, "local_path")?,
            device_list: JsonCodecHelper::decode_str_array_field(obj, "device_list")?,
        })
    }
}

impl JsonCodec<TransQueryTasksOutputResponse> for TransQueryTasksOutputResponse {
    fn encode_json(&self) -> Map<String, Value> {
        let mut obj = Map::new();
        JsonCodecHelper::encode_as_list(&mut obj, "task_list", &self.task_list);
        obj
    }

    fn decode_json(obj: &Map<String, Value>) -> BuckyResult<TransQueryTasksOutputResponse> {
        let task_list = JsonCodecHelper::decode_array_field(obj, "task_list")?;
        Ok(TransQueryTasksOutputResponse { task_list })
    }
}

impl JsonCodec<TransQueryTasksInputResponse> for TransQueryTasksInputResponse {
    fn encode_json(&self) -> Map<String, Value> {
        let mut obj = Map::new();
        JsonCodecHelper::encode_as_list(&mut obj, "task_list", &self.task_list);
        obj
    }

    fn decode_json(obj: &Map<String, Value>) -> BuckyResult<Self> {
        let task_list = JsonCodecHelper::decode_array_field(obj, "task_list")?;
        Ok(Self { task_list })
    }
}

impl JsonCodec<TransQueryTasksOutputRequest> for TransQueryTasksOutputRequest {
    fn encode_json(&self) -> Map<String, Value> {
        let mut obj = Map::new();
        JsonCodecHelper::encode_field(&mut obj, "common", &self.common);
        JsonCodecHelper::encode_option_string_field(
            &mut obj,
            "task_status",
            self.task_status.as_ref(),
        );

        if self.range.is_some() {
            JsonCodecHelper::encode_string_field(
                &mut obj,
                "offset",
                &self.range.as_ref().unwrap().0,
            );
            JsonCodecHelper::encode_string_field(
                &mut obj,
                "length",
                &self.range.as_ref().unwrap().1,
            );
        }
        obj
    }

    fn decode_json(obj: &Map<String, Value>) -> BuckyResult<TransQueryTasksOutputRequest> {
        let task_status = match obj.get("task_status") {
            Some(task_status) => Some(JsonCodecHelper::decode_from_string(task_status)?),
            None => None,
        };

        let offset = match obj.get("offset") {
            Some(offset) => Some(JsonCodecHelper::decode_from_string(offset)?),
            None => None,
        };

        let length = match obj.get("length") {
            Some(length) => Some(JsonCodecHelper::decode_from_string(length)?),
            None => None,
        };

        let range = if offset.is_some() && length.is_some() {
            Some((offset.unwrap(), length.unwrap()))
        } else {
            None
        };

        Ok(Self {
            common: JsonCodecHelper::decode_field(obj, "common")?,
            task_status,
            range,
        })
    }
}

impl JsonCodec<TransQueryTasksInputRequest> for TransQueryTasksInputRequest {
    fn encode_json(&self) -> Map<String, Value> {
        let mut obj = Map::new();
        JsonCodecHelper::encode_field(&mut obj, "common", &self.common);

        if self.task_status.is_some() {
            JsonCodecHelper::encode_string_field(
                &mut obj,
                "task_status",
                self.task_status.as_ref().unwrap(),
            );
        }
        if self.range.is_some() {
            JsonCodecHelper::encode_string_field(
                &mut obj,
                "offset",
                &self.range.as_ref().unwrap().0,
            );
            JsonCodecHelper::encode_string_field(
                &mut obj,
                "length",
                &self.range.as_ref().unwrap().1,
            );
        }
        obj
    }

    fn decode_json(obj: &Map<String, Value>) -> BuckyResult<Self> {
        let task_status = match obj.get("task_status") {
            Some(task_status) => Some(JsonCodecHelper::decode_from_string(task_status)?),
            None => None,
        };

        let offset = match obj.get("offset") {
            Some(offset) => Some(JsonCodecHelper::decode_from_string(offset)?),
            None => None,
        };

        let length = match obj.get("length") {
            Some(length) => Some(JsonCodecHelper::decode_from_string(length)?),
            None => None,
        };

        let range = if offset.is_some() && length.is_some() {
            Some((offset.unwrap(), length.unwrap()))
        } else {
            None
        };

        Ok(Self {
            common: JsonCodecHelper::decode_field(obj, "common")?,
            task_status,
            range,
        })
    }
}

impl ToString for TransTaskStatus {
    fn to_string(&self) -> String {
        match self {
            TransTaskStatus::Stopped => "Stopped".to_string(),
            TransTaskStatus::Failed => "Failed".to_string(),
            TransTaskStatus::Running => "Running".to_string(),
            TransTaskStatus::Finished => "Finished".to_string(),
        }
    }
}

impl FromStr for TransTaskStatus {
    type Err = BuckyError;

    fn from_str(s: &str) -> Result<Self, Self::Err> {
        match s {
            "Stopped" => Ok(TransTaskStatus::Stopped),
            "Failed" => Ok(TransTaskStatus::Failed),
            "Running" => Ok(TransTaskStatus::Running),
            "Finished" => Ok(TransTaskStatus::Finished),
            _ => {
                let msg = format!("unknown TransTaskStatus {}", s);
                error!("{}", msg.as_str());
                Err(BuckyError::new(BuckyErrorCode::InvalidInput, msg))
            }
        }
    }
}<|MERGE_RESOLUTION|>--- conflicted
+++ resolved
@@ -316,10 +316,7 @@
             owner: JsonCodecHelper::decode_string_field(&obj, "owner")?,
             local_path: JsonCodecHelper::decode_string_field(&obj, "local_path")?,
             chunk_size: JsonCodecHelper::decode_int_field(&obj, "chunk_size")?,
-<<<<<<< HEAD
-=======
             chunk_method: JsonCodecHelper::decode_option_string_field(&obj, "chunk_method")?.unwrap_or(TransPublishChunkMethod::Track), 
->>>>>>> f3f66501
             dirs: JsonCodecHelper::decode_option_array_field(&obj, "dirs")?,
             file_id: JsonCodecHelper::decode_option_string_field(obj, "file_id")?,
             access,
@@ -365,10 +362,7 @@
             owner: JsonCodecHelper::decode_string_field(&obj, "owner")?,
             local_path: JsonCodecHelper::decode_string_field(&obj, "local_path")?,
             chunk_size: JsonCodecHelper::decode_int_field(&obj, "chunk_size")?,
-<<<<<<< HEAD
-=======
             chunk_method: JsonCodecHelper::decode_option_string_field(&obj, "chunk_method")?.unwrap_or(TransPublishChunkMethod::Track), 
->>>>>>> f3f66501
             dirs: JsonCodecHelper::decode_option_array_field(&obj, "dirs")?,
             file_id: JsonCodecHelper::decode_option_string_field(obj, "file_id")?,
             access,
