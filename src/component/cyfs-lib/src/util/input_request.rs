--- conflicted
+++ resolved
@@ -88,12 +88,8 @@
     pub common: UtilInputRequestCommon,
     pub local_path: PathBuf,
     pub owner: ObjectId,
-<<<<<<< HEAD
-    pub chunk_size: u32,
-=======
     pub chunk_size: u32, 
     pub chunk_method: TransPublishChunkMethod, 
->>>>>>> f3f66501
     pub access: Option<AccessString>,
 }
 
