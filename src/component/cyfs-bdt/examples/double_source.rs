--- conflicted
+++ resolved
@@ -101,7 +101,6 @@
         });
 
         let task = download_chunk(
-<<<<<<< HEAD
             &*down_stack,
             chunkid.clone(), 
             None, 
@@ -113,13 +112,6 @@
         )
         .await.unwrap();
 
-=======
-            &*ln_stack, 
-            chunkid.clone(), 
-            context, 
-            vec![ln_store.clone_as_writer()]).await.unwrap();
-        
->>>>>>> 0e08b03a
         watch_resource(task);
 
         let recv = future::timeout(Duration::from_secs(50), watch_recv_chunk(ln_stack.clone(), chunkid.clone())).await.unwrap();
