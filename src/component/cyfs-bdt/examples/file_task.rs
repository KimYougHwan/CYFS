--- conflicted
+++ resolved
@@ -105,16 +105,10 @@
     async_std::task::spawn(async_std::io::copy(reader, async_std::io::sink()));
 
     loop {
-<<<<<<< HEAD
-        log::info!("task speed {} progress {}", task.cur_speed(), task.downloaded() as f32 / file_len as f32);
-        let _ = async_std::task::sleep(Duration::from_secs(1)).await;
-        if let DownloadTaskState::Finished = task.state() {
-=======
         log::info!("task speed {} progress {}", task.cur_speed(), task.transfered() as f32 / file_len as f32);
         let _ = async_std::task::sleep(Duration::from_secs(1)).await;
 
         if let NdnTaskState::Finished = task.state() {
->>>>>>> f3f66501
             break;
         }
     }
