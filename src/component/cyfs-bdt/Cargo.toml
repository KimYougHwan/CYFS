--- conflicted
+++ resolved
@@ -32,11 +32,7 @@
 ] }
 sha2 = "0.8"
 clap = "2.34.0"
-<<<<<<< HEAD
 serde_json = "1.0"
-
-=======
 md5 = "0.7.0"
->>>>>>> 16bf751a
 [target.'cfg(unix)'.dependencies]
 nix = '0.24'