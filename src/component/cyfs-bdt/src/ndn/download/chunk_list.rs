--- conflicted
+++ resolved
@@ -210,27 +210,11 @@
                 _ => {}
             };
 
-<<<<<<< HEAD
-    fn state(&self) -> DownloadTaskState {
-        match &self.0.state.read().unwrap().task_state {
-            TaskStateImpl::Pending => DownloadTaskState::Downloading(0 ,0.0), 
-            TaskStateImpl::Downloading(downloading) => {
-                let progress = if self.0.total > 0 {
-                    100.0 * downloading.writen as f32 / self.0.total as f32
-                } else {
-                    0.0
-                };
-                DownloadTaskState::Downloading(downloading.history_speed.latest(), progress)
-            }, 
-            TaskStateImpl::Finished => DownloadTaskState::Finished, 
-            TaskStateImpl::Error(err) => DownloadTaskState::Error(*err), 
-=======
             waiters
         };
 
         if let Some(waiters) = waiters {
             waiters.wake();
->>>>>>> 5af28985
         }
 
         Ok(NdnTaskControlState::Canceled)
