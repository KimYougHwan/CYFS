--- conflicted
+++ resolved
@@ -1,12 +1,7 @@
 use std::{
     sync::{RwLock, Arc, Weak},
 };
-<<<<<<< HEAD
-use async_std::{
-    sync::Arc, 
-=======
 use async_std::{ 
->>>>>>> 128a7cc5
     task, 
 };
 use cyfs_base::*;
@@ -21,17 +16,9 @@
 };
 use super::{
     cache::*, 
-<<<<<<< HEAD
-    storage::{ChunkReader}, 
 };
 
 struct DownloadingState {
-    cache: ChunkCache, 
-=======
-};
-
-struct DownloadingState {
->>>>>>> 128a7cc5
     session: Option<DownloadSession>
 }
 
@@ -41,77 +28,16 @@
     Finished
 }
 
-<<<<<<< HEAD
-
-
-struct ChunkDowloaderImpl { 
-    stack: WeakStack, 
-    chunk: ChunkId, 
-    context: MultiDownloadContext, 
-=======
 struct ChunkDowloaderImpl { 
     stack: WeakStack, 
     context: MultiDownloadContext, 
     cache: ChunkCache, 
->>>>>>> 128a7cc5
     state: RwLock<StateImpl>, 
 }
 
 #[derive(Clone)]
 pub struct ChunkDownloader(Arc<ChunkDowloaderImpl>);
 
-<<<<<<< HEAD
-// 不同于Uploader，Downloader可以被多个任务复用；
-impl ChunkDownloader {
-    pub fn new(
-        stack: WeakStack, 
-        chunk: ChunkId, 
-        chunk_cache: ChunkCache,  
-    ) -> Self {
-        let downloader = Self(Arc::new(ChunkDowloaderImpl {
-            stack: stack.clone(), 
-            chunk, 
-            state: RwLock::new(StateImpl::Loading), 
-            context: MultiDownloadContext::new(), 
-        }));
-
-        {
-            let downloader = downloader.clone();
-            
-            task::spawn(async move {
-                let stack = Stack::from(&downloader.0.stack);
-                
-                match downloader.load(
-                    stack.ndn().chunk_manager().store().clone_as_reader(), 
-                    stack.ndn().chunk_manager().raw_caches()).await {
-                    Ok(cache) => {
-                        let _ = chunk_cache.stream().load(true, cache).unwrap();
-                        let state = &mut *downloader.0.state.write().unwrap();
-                        match &state {
-                            StateImpl::Loading => {
-                                *state = StateImpl::Finished;
-                            },
-                            _ => unreachable!()
-                        }
-                    },
-                    Err(_err) => {
-                        let state = &mut *downloader.0.state.write().unwrap();
-                        match &state {
-                            StateImpl::Loading => {
-                                *state = StateImpl::Downloading(DownloadingState { 
-                                    cache: chunk_cache, 
-                                    session: None 
-                                });
-                            },
-                            _ => unreachable!()
-                        }
-                    }
-                }
-            });
-        }
-        
-        downloader
-=======
 pub struct WeakChunkDownloader(Weak<ChunkDowloaderImpl>);
 
 impl WeakChunkDownloader {
@@ -123,25 +49,9 @@
 impl ChunkDownloader {
     pub fn to_weak(&self) -> WeakChunkDownloader {
         WeakChunkDownloader(Arc::downgrade(&self.0))
->>>>>>> 128a7cc5
-    }
-}
-
-<<<<<<< HEAD
-    async fn load(&self, storage: Box<dyn ChunkReader>, raw_cache: &RawCacheManager) -> BuckyResult<Box<dyn RawCache>> {
-        let reader = storage.get(self.chunk()).await?;
-
-        let cache = raw_cache.alloc(self.chunk().len()).await;
-        let writer = cache.async_writer().await?;
-
-        let written = async_std::io::copy(reader, writer).await? as usize;
-        
-        if written != self.chunk().len() {
-            Err(BuckyError::new(BuckyErrorCode::InvalidInput, ""))
-        } else {
-            Ok(cache)
-        }
-=======
+    }
+}
+
 
 impl ChunkDownloader {
     pub fn new(
@@ -183,24 +93,18 @@
         }
         
         downloader
->>>>>>> 128a7cc5
     }
 
     pub fn context(&self) -> &MultiDownloadContext {
         &self.0.context
     }
 
-<<<<<<< HEAD
-    pub fn chunk(&self) -> &ChunkId {
-        &self.0.chunk
-=======
     pub fn cache(&self) -> &ChunkCache {
         &self.0.cache
     }
 
     pub fn chunk(&self) -> &ChunkId {
         self.cache().chunk()
->>>>>>> 128a7cc5
     }
 
     pub fn calc_speed(&self, when: Timestamp) -> u32 {
@@ -247,17 +151,10 @@
     }
 
     pub fn on_drain(&self, _: u32) -> u32 {
-<<<<<<< HEAD
-        let (session, cache) = {
-            match &*self.0.state.read().unwrap() {
-                StateImpl::Downloading(downloading) => (downloading.session.clone(), Some(downloading.cache.clone())), 
-                _ => (None, None)
-=======
         let (session, start) = {
             match &*self.0.state.read().unwrap() {
                 StateImpl::Downloading(downloading) => (downloading.session.clone(), true), 
                 _ => (None, false)
->>>>>>> 128a7cc5
             }
         };
         if let Some(session) = session {
@@ -280,33 +177,6 @@
             }
         } 
           
-<<<<<<< HEAD
-        if cache.is_none() {
-            return 0;
-        }
-
-        let cache = cache.unwrap();
-        let stack = Stack::from(&self.0.stack);
-        let mut sources = self.context().sources_of(|_| true, 1);
-
-        if sources.len() > 0 {
-            if !cache.stream().loaded() {
-                let raw_cache = stack.ndn().chunk_manager().raw_caches().alloc_mem(self.chunk().len());
-                let _ = cache.stream().load(false, raw_cache);
-            }
-           
-            let source = sources.pop_front().unwrap();
-            let channel = stack.ndn().channel_manager().create_channel(&source.target).unwrap();
-            
-           
-            let mut source: DownloadSourceWithReferer<DeviceId> = source.into();
-            source.encode_desc = match &source.encode_desc {
-                ChunkEncodeDesc::Unknown => ChunkEncodeDesc::Stream(None, None, None).fill_values(self.chunk()), 
-                ChunkEncodeDesc::Stream(..) => source.encode_desc.fill_values(self.chunk()), 
-                _ => unimplemented!()
-            };
-
-=======
         if !start {
             return 0;
         }
@@ -327,7 +197,6 @@
                 _ => unimplemented!()
             };
 
->>>>>>> 128a7cc5
             match channel.download( 
                 self.chunk().clone(), 
                 source, 
@@ -349,10 +218,7 @@
                         }
                     };
                     if start {
-<<<<<<< HEAD
-=======
                         let _ = self.context().context_of(&context_id).map(|context| context.on_new_session(&session));
->>>>>>> 128a7cc5
                         session.start();
                         session.cur_speed()
                     } else if let Some(session) = exists {
