use log::*;
use std::{
    convert::TryFrom, 
    sync::{RwLock},
    collections::{BTreeMap, LinkedList}, 
    time::Duration, 
};
use async_std::{
    sync::Arc, 
    task, 
};
use cyfs_base::*;
use crate::{
    types::*, 
    interface::udp::{MTU}, 
    protocol::*, 
    tunnel::{TunnelGuard, DynamicTunnel}, 
    datagram::{self, DatagramTunnelGuard, Datagram, DatagramOptions}, 
    stack::{WeakStack, Stack}
};
use super::super::{
    types::*, 
    chunk::*, 
    upload::*, 
    download::*
};
use super::{
    download::*, 
    upload::*, 
    protocol::v0::*, 
    tunnel::*,
};


#[derive(Clone)]
pub struct Config { 
    pub resend_interval: Duration, 
    pub resend_timeout: Duration,  
    pub block_interval: Duration,
    pub msl: Duration, 
    pub udp: udp::Config, 
    pub history_speed: HistorySpeedConfig
}


struct StateImpl {
    download: DownloadState, 
    upload: UploadState, 
    tunnels: Vec<DynamicChannelTunnel>
}

#[derive(Clone, Copy, PartialEq, Eq, PartialOrd, Ord)]
pub enum ChannelState {
    Unknown, 
    Active, 
    Dead
}


struct DownloadState {
    running: BTreeMap<TempSeq, DownloadSession>, 
    canceled: BTreeMap<TempSeq, (DownloadSession, Timestamp)>, 
    speed_counter: SpeedCounter, 
    cur_speed: u32, 
    history_speed: HistorySpeed, 
}



impl DownloadState {
    fn new(history_speed: HistorySpeed) -> Self {
        Self {
            running: BTreeMap::new(), 
            canceled: BTreeMap::new(), 
            speed_counter: SpeedCounter::new(0), 
            cur_speed: 0, 
            history_speed
        }
    }
   
    fn is_empty(&self) -> bool {
        self.running.is_empty()
    }

    fn cancel(&mut self, id: &TempSeq) {
        if let Some(session) = self.running.remove(id) {
            self.canceled.insert(id.clone(), (session, bucky_time_now()));
        }
    }

    fn remove(&mut self, id: &TempSeq) {
        let _ = self.canceled.remove(id);
    }

    fn find(&self, id: &TempSeq) -> Option<DownloadSession> {
        self.running.get(id).cloned().or_else(|| self.canceled.get(id).map(|(session, _)| session.clone()))
    }

    fn session_count(&self) -> usize {
        self.running.len()
    }

    fn add(&mut self, session: DownloadSession) -> BuckyResult<DownloadSessionState> {
        if self.find(session.session_id()).is_some() {
            Err(BuckyError::new(BuckyErrorCode::AlreadyExists, "duplicated"))
        } else {
            let state = session.state();
            match state {
                DownloadSessionState::Downloading(_) => {
                    self.running.insert(session.session_id().clone(), session.clone());
                },
                _ => {
                    self.canceled.insert(session.session_id().clone(), (session.clone(), bucky_time_now()));
                }
            };
            Ok(state)
        }
    } 

    fn calc_speed(&mut self, when: Timestamp) -> u32 {
        self.cur_speed = self.speed_counter.update(when);
        if self.running.len() > 0 {
            self.history_speed.update(Some(self.cur_speed), when);
        } else {
            self.history_speed.update(None, when);
        }
        self.cur_speed
    }

    fn cur_speed(&self) -> u32 {
        self.cur_speed
    }
    
    fn history_speed(&self) -> u32 {
        self.history_speed.average()
    }

    fn on_time_escape(&mut self, now: Timestamp, msl: Duration) -> Vec<DownloadSession> {
        let mut to_remove = LinkedList::new();
        for (id, (_, when)) in self.canceled.iter() {
            if now > *when && (now - *when) > 2 * msl.as_micros() as u64 {
                to_remove.push_back(id.clone());
            }
        }

        for id in to_remove {
            self.canceled.remove(&id);
        }

        self.running.values().cloned().collect()
    }
}


struct UploadState {
    canceled: BTreeMap<TempSeq, (UploadSession, Timestamp)>, 
    cur_speed: u32, 
    history_speed: HistorySpeed, 
}


impl UploadState {
    fn new(history_speed: HistorySpeed) -> Self {
        Self {
            canceled: BTreeMap::new(), 
            cur_speed: 0, 
            history_speed
        }
    }

    fn cur_speed(&self) -> u32 {
        self.cur_speed
    }
    
    fn history_speed(&self) -> u32 {
        self.history_speed.average()
    }

    fn on_time_escape(&mut self, now: Timestamp, msl: Duration) {
        let mut to_remove = LinkedList::new();
        for (id, (_, when)) in self.canceled.iter() {
            if now > *when && (now - *when) > 2 * msl.as_micros() as u64 {
                to_remove.push_back(id.clone());
            }
        }

        for id in to_remove {
            self.canceled.remove(&id);
        }
    }
}

struct ChannelImpl {
    config: Config, 
    stack: WeakStack, 
    tunnel: TunnelGuard, 
    command_tunnel: DatagramTunnelGuard, 
    command_seq: TempSeqGenerator,  
    download_seq: TempSeqGenerator, 
    state: RwLock<StateImpl>, 
}

#[derive(Clone)]
pub struct Channel(Arc<ChannelImpl>);

impl std::fmt::Display for Channel {
    fn fmt(&self, f: &mut std::fmt::Formatter<'_>) -> std::fmt::Result {
        write!(f, "Channel{{local:{}, remote:{}}}", Stack::from(&self.0.stack).local_device_id(), self.tunnel().remote())
    }
}

impl Channel {
    pub fn new(
        weak_stack: WeakStack, 
        tunnel: TunnelGuard, 
        command_tunnel: DatagramTunnelGuard
    ) -> Self {
        let stack = Stack::from(&weak_stack);
        let config = stack.config().ndn.channel.clone();
        Self(Arc::new(ChannelImpl {
            stack: weak_stack, 
            tunnel, 
            command_tunnel, 
            command_seq: TempSeqGenerator::new(), 
            download_seq: TempSeqGenerator::new(), 
            state: RwLock::new(StateImpl {
                upload: UploadState::new(HistorySpeed::new(0, config.history_speed.clone())), 
                download: DownloadState::new(HistorySpeed::new(0, config.history_speed.clone())), 
                tunnels: vec![]
            }), 
            config, 
        }))
    }


    pub fn tunnel(&self) -> &TunnelGuard {
        &self.0.tunnel
    }

    pub fn config(&self) -> &Config {
        &self.0.config
    }

    fn default_tunnel(&self) -> BuckyResult<DynamicChannelTunnel> {
        self.tunnel_of(self.0.tunnel.default_tunnel()?)
    }

    fn tunnel_of(&self, raw_tunnel: DynamicTunnel) -> BuckyResult<DynamicChannelTunnel> {
        let mut state = self.0.state.write().unwrap();
        if let Some(exists) = state.tunnels.iter().find(|t| t.raw_ptr_eq(&raw_tunnel)) {
            Ok(exists.clone_as_tunnel())
        } else {
            let tunnel = new_channel_tunnel(self, raw_tunnel)?;
            state.tunnels.push(tunnel.clone_as_tunnel());
            Ok(tunnel)
        }
    }

    pub fn upload(
        &self,  
        chunk: ChunkId, 
        session_id: TempSeq, 
<<<<<<< HEAD
        piece_type: ChunkEncodeDesc, 
=======
        piece_type: ChunkCodecDesc, 
>>>>>>> 128a7cc5
        encoder: Box<dyn ChunkEncoder>
    ) -> BuckyResult<UploadSession> {
        let tunnel = self.default_tunnel()?;
        let session = UploadSession::new(chunk, session_id, piece_type, tunnel.upload_state(encoder), self.clone());
        tunnel.uploaders().add(session.clone());

        {
            let channel = self.clone();
            let session = session.clone();
            task::spawn(async move {
                let _ = session.wait_finish().await;
                let mut state = channel.0.state.write().unwrap();
                if state.tunnels.iter().find_map(|tunnel| tunnel.uploaders().remove(session.session_id())).is_some() {
                    state.upload.canceled.insert(session.session_id().clone(), (session, bucky_time_now()));
                }
            });
        }
        
        Ok(session)
    }

    pub fn download(
        &self,  
        chunk: ChunkId, 
        source: DownloadSourceWithReferer<DeviceId>, 
        cache: ChunkStreamCache
    ) -> BuckyResult<DownloadSession> {
        let session = DownloadSession::interest(
            chunk, 
            self.gen_download_seq(), 
            self.clone(), 
	        source, 
            cache,
        );

        let session_state = self.0.state.write().unwrap().download.add(session.clone()).map_err(|err| {
            debug!("{} add session {} failed for {}", self, session, err);
            err
        })?;

        match session_state {
            DownloadSessionState::Downloading(_) => {
                {
                    let session = session.clone();
                    let channel = self.clone();
                    task::spawn(async move {
                        let _ = session.wait_finish().await;
                        channel.0.state.write().unwrap().download.cancel(session.session_id());
                    });
                }
                session.start();
            },
            _ => {
                // do nothing
            }
        };
        debug!("{} add session {}", self, session);
        Ok(session)
    } 

    pub(super) fn gen_command_seq(&self) -> TempSeq {
        self.0.command_seq.generate()
    }

    pub(super) fn gen_download_seq(&self) -> TempSeq {
        self.0.download_seq.generate()
    }

    // 从 datagram tunnel 发送控制命令
    pub fn interest(&self, interest: Interest) {
        let mut buf = vec![0u8; MTU];
        let mut options = DatagramOptions::default();
        let tail = interest.raw_encode_with_context(
            buf.as_mut_slice(), 
            &mut options, 
            &None).unwrap();
        let len = MTU - tail.len();
        let _ = self.0.command_tunnel.send_to(
            &buf[..len], 
            &mut options, 
            self.tunnel().remote(), 
            datagram::ReservedVPort::Channel as u16);

    } 

    pub fn resp_interest(&self, resp: RespInterest) {
        debug!("{} will send resp interest {:?}", self, resp);
        let mut buf = vec![0u8; MTU];
        let mut options = DatagramOptions::default();
        let tail = resp.raw_encode_with_context(
            buf.as_mut_slice(), 
            &mut options, 
            &None).unwrap();
        let len = MTU - tail.len();
        let _ = self.0.command_tunnel.send_to(
            &buf[..len], 
            &mut options, 
            self.tunnel().remote(), 
            datagram::ReservedVPort::Channel as u16);
    }

    
    // 明文tunnel发送PieceControl
    pub(super) fn send_piece_control(&self, control: PieceControl) {
        if let Ok(tunnel) = self.tunnel().default_tunnel() {
            info!("{} will send piece control {:?}", self, control);
            let _ = control.split_send(&tunnel);
        } else {
            debug!("{} ignore send piece control {:?} for channel dead", self, control);
        }
    }

    pub(super) fn on_datagram(&self, datagram: Datagram) -> BuckyResult<()> {
        let (command_code, buf) = u8::raw_decode(datagram.data.as_ref())?;
        let command_code = CommandCode::try_from(command_code)?;
        match command_code {
            CommandCode::Interest => {
                let (interest, _) = Interest::raw_decode_with_context(buf, &datagram.options)?;
                let channel = self.clone();
                task::spawn(async move {
                    let _ = channel.on_interest(&interest).await;
                });
                Ok(())
            }, 
            CommandCode::RespInterest => {
                let (resp_interest, _) = RespInterest::raw_decode_with_context(buf, &datagram.options)?;
                self.on_resp_interest(&resp_interest)
            }, 
        }
    }

    pub fn stack(&self) -> Stack {
        Stack::from(&self.0.stack)
    }

    pub fn state(&self) -> ChannelState {
        ChannelState::Active
    }

    pub fn calc_speed(&self, when: Timestamp) -> (u32, u32) {
        let mut state = self.0.state.write().unwrap();

        let mut upload_count = 0;
        let mut upload_speed = 0;
        for tunnel in &state.tunnels {
            let (speed, count) = tunnel.uploaders().calc_speed(when);
            upload_count += count;
            upload_speed += speed;
        }
        state.upload.cur_speed = upload_speed;

        if upload_count > 0 {
            state.upload.history_speed.update(Some(upload_speed), when);
        } else {
            state.upload.history_speed.update(None, when);
        }
        

        state.download.calc_speed(when); 

        (state.download.cur_speed(), state.upload.cur_speed())
    }

    pub fn download_session_count(&self) -> u32 {
        self.0.state.read().unwrap().download.session_count() as u32
    }

    pub fn download_cur_speed(&self) -> u32 {
        self.0.state.read().unwrap().download.cur_speed()
    }

    pub fn download_history_speed(&self) -> u32 {
        self.0.state.read().unwrap().download.history_speed()
    }

    pub fn upload_session_count(&self) -> u32 {
        self.0.state.read().unwrap().tunnels.iter().map(|tunnel| tunnel.uploaders().count()).sum::<usize>() as u32
    }

    pub fn upload_cur_speed(&self) -> u32 {
        self.0.state.read().unwrap().upload.cur_speed()
    }

    pub fn upload_history_speed(&self) -> u32 {
        self.0.state.read().unwrap().upload.history_speed()
    }

    async fn on_interest(&self, command: &Interest) -> BuckyResult<()> {
        info!("{} got interest {:?}", self, command);
        // 如果已经存在上传 session，什么也不干
        let session = {
            let state = self.0.state.write().unwrap();
            if let Some(session) = state.tunnels.iter().find_map(|tunnel| tunnel.uploaders().find(&command.session_id)) {
                Some(session)
            } else {
                state.upload.canceled.get(&command.session_id).map(|(session, _)| session.clone())
            }
        };
        
        
        if let Some(session) = session {
            info!("{} ignore {:?} for upload session exists", self, command);
            session.on_interest(command)
        } else {
            let stack = self.stack();
            stack.ndn().event_handler().on_newly_interest(&self.stack(), command, self).await
        }
    }

    fn on_resp_interest(&self, command: &RespInterest) -> BuckyResult<()> {
        if let Some(session) = self.0.state.read().unwrap().download.find(&command.session_id) {
            session.on_resp_interest(command)
        } else {
            Err(BuckyError::new(BuckyErrorCode::NotFound, "session not found"))
        }
    }
}


impl Channel {
    pub fn on_raw_data(&self, data: &[u8], tunnel: DynamicTunnel) -> BuckyResult<()> {
        let tunnel = self.tunnel_of(tunnel)?;
        let (cmd_code, buf) = u8::raw_decode(data)?;
        let cmd_code = PackageCmdCode::try_from(cmd_code)?;
        match cmd_code {
            PackageCmdCode::PieceData => {
                let piece = PieceData::decode_from_raw_data(buf)?;
                let _ = tunnel.on_piece_data(&piece)?;
                self.on_piece_data(piece, &tunnel)
            }, 
            PackageCmdCode::PieceControl => {
                let (ctrl, _) = PieceControl::raw_decode(buf)?;
                self.on_piece_control(&ctrl) 
            },
            PackageCmdCode::ChannelEstimate => {
                let (est, _) = ChannelEstimate::raw_decode(buf)?;
                tunnel.on_resp_estimate(&est) 
            }
            _ => unreachable!()
        }
    }

    fn on_piece_data(&self, piece: PieceData, tunnel: &DynamicChannelTunnel) -> BuckyResult<()> {
        trace!("{} got piece data est_seq:{:?} chunk:{} desc:{:?} data:{}", self, piece.est_seq, piece.chunk, piece.desc, piece.data.len());

        let session = {
            let mut state = self.0.state.write().unwrap();
            state.download.speed_counter.on_recv(piece.data.len());
            state.download.find(&piece.session_id)
        };

        if let Some(session) = session {
            session.push_piece_data(&piece, tunnel);
        } else {
            let strong_stack = Stack::from(&self.0.stack);
            // 这里可能要保证同步到同线程处理,重入会比较麻烦
            match strong_stack.ndn().event_handler().on_unknown_piece_data(&self.stack(), &piece, self) {
                Ok(_session) => {
                    //FIXME： 如果新建了任务，这里应当继续接受piece data
                },
                Err(_err) => {
                    // 通过新建一个canceled的session来回复piece control
                    // let session = DownloadSession::canceled(
                    //     self.0.stack.clone(), 
                    //     piece.chunk.clone(), 
                    //     piece.session_id.clone(), 
                    //     self.clone(),
                    //     err);
                    // let _ = self.0.downloaders.add(session.clone());
                    // session.push_piece_data(&piece);
                }  
            }
        }

        Ok(())
    }

    fn on_piece_control(&self, ctrl: &PieceControl) -> BuckyResult<()> {
        debug!("{} got piece control {:?}", self, ctrl);
        
        let session = {
            let state = self.0.state.write().unwrap();
            if let Some(session) = state.tunnels.iter().find_map(|tunnel| tunnel.uploaders().find(&ctrl.session_id)) {
                Some(session)
            } else {
                state.upload.canceled.get(&ctrl.session_id).map(|(session, _)| session.clone())
            }
        };

        if let Some(session) = session {
            session.on_piece_control(ctrl)
        } else {
            Err(BuckyError::new(BuckyErrorCode::NotFound, "session not found"))
        }
    }

    pub fn on_time_escape(&self, now: Timestamp) {
        struct Elements {
            tunnels: Vec<DynamicChannelTunnel>, 
            downloaders: Vec<DownloadSession>, 
        }

        let elements = {
            let mut state = self.0.state.write().unwrap();
            let tunnels = state.tunnels.iter().map(|t| t.clone_as_tunnel()).collect();
            let downloaders = state.download.on_time_escape(now, self.config().msl);
            state.upload.on_time_escape(now, self.config().msl);
            Elements {
                tunnels, 
                downloaders
            }
        };

        for tunnel in elements.tunnels {
            let _ = tunnel.on_time_escape(now);
        }

        for session in elements.downloaders {
            let _ = session.on_time_escape(now);
        }
    }
}

<|MERGE_RESOLUTION|>--- conflicted
+++ resolved
@@ -260,11 +260,7 @@
         &self,  
         chunk: ChunkId, 
         session_id: TempSeq, 
-<<<<<<< HEAD
-        piece_type: ChunkEncodeDesc, 
-=======
         piece_type: ChunkCodecDesc, 
->>>>>>> 128a7cc5
         encoder: Box<dyn ChunkEncoder>
     ) -> BuckyResult<UploadSession> {
         let tunnel = self.default_tunnel()?;
