--- conflicted
+++ resolved
@@ -1,9 +1,5 @@
 use std::{
-<<<<<<< HEAD
-    net::{IpAddr, Ipv4Addr, SocketAddr, Shutdown}, 
-=======
-    net::{IpAddr, Ipv4Addr, SocketAddr}, 
->>>>>>> 16bf751a
+    net::{IpAddr, Ipv4Addr, SocketAddr},
     path::Path, 
     str::FromStr, 
     time::{Duration, Instant}
