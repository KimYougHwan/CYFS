use log::*;
use std::{
    sync::atomic::{AtomicI32, AtomicU64, Ordering},  
    time::Duration
};
use cyfs_debug::Mutex;
use async_std::{
    sync::{Arc}, 
    channel::{bounded, Sender, Receiver}, 
    task, 
    future
};
use futures::future::{Abortable, AbortHandle, AbortRegistration};
use async_trait::{async_trait};
use ringbuf;
use cyfs_base::*;
use crate::{
    types::*,
    protocol::{self, *, v0::*},
    history::keystore, 
    MTU,
    interface::{self, *, tcp::{OnTcpInterface, RecvBox, PackageInterface}}
};
use super::{tunnel::{self, DynamicTunnel, TunnelOwner, ProxyType}, TunnelContainer};

#[derive(Clone)]
pub struct Config {
    pub connect_timeout: Duration, 
    pub confirm_timeout: Duration, 
    pub accept_timeout: Duration,
    // 调用retain_keeper 之后延迟多久开始尝试从preactive 进入 active状态
    pub retain_connect_delay: Duration, 
    pub ping_interval: Duration, 
    pub ping_timeout: Duration,

    pub package_buffer: usize, 
    pub piece_buffer: usize,
    // 检查发送piece buffer的间隔
    pub piece_interval: Duration,
}

enum TunnelState {
    Connecting(ConnectingState),
    // 通过历史判定可以联通，但是并没有创建 Interface的状态
    // 当通过Tunnel发包时，进入Connecting状态去连接 
    PreActive(PreActiveState), 
    Active(ActiveState), 
    Dead, 
} 


// #[derive(Clone, Copy)]
enum ConnectorState {
    None, 
    Connecting, 
    ReverseConnecting(AbortHandle)
}

struct ConnectingState {
    owner: TunnelContainer, 
    connector: ConnectorState 
}



enum PackageElem {
    Package(DynamicPackage), 
    RawData(Vec<u8>),  
}

enum CommandElem {
    Discard(usize)
}

enum SignalElem {
    Package(PackageElem), 
    Command(CommandElem)
}


struct PreActiveState {
    owner: TunnelContainer, 
    connector: ConnectorState, 
    remote_timestamp: Timestamp, 
    signal_writer: Sender<SignalElem>,
    signal_reader: Receiver<SignalElem>, 
}

struct ActiveState {
    owner: TunnelContainer, 
    interface: tcp::PackageInterface, 
    remote_timestamp: Timestamp, 
    syn_seq: TempSeq, 
    signal_writer: Sender<SignalElem>,
    piece_writer: ringbuf::Producer<u8>, 
    dead_waiters: StateWaiter
}

struct TunnelImpl {
    remote_device_id: DeviceId, 
    local_remote: EndpointPair, 
    keeper_count: AtomicI32, 
    last_active: AtomicU64, 
    retain_connect_timestamp: AtomicU64, 
    state: Mutex<TunnelState>,
    mtu: usize,
}

#[derive(Clone)]
pub struct Tunnel(Arc<TunnelImpl>);

impl std::fmt::Display for Tunnel {
    fn fmt(&self, f: &mut std::fmt::Formatter<'_>) -> std::fmt::Result {
        write!(f, "TcpTunnel{{remote_device:{}, local:{}, remote:{}}}", self.0.remote_device_id, tunnel::Tunnel::local(self), tunnel::Tunnel::remote(self))
    }
}

impl Tunnel {
    pub fn new(
        owner: TunnelContainer, 
        ep_pair: EndpointPair) -> Self {
        let remote_device_id = owner.remote().clone();
        let tunnel = Self(Arc::new(TunnelImpl {
            mtu: MTU-12, 
            remote_device_id, 
            local_remote: ep_pair, 
            keeper_count: AtomicI32::new(0), 
            last_active: AtomicU64::new(0), 
            retain_connect_timestamp: AtomicU64::new(0), 
            state: Mutex::new(TunnelState::Connecting(
                ConnectingState {
                    owner, 
                    connector: ConnectorState::None
                }))
        }));
        info!("{} created with state: {:?}", tunnel, tunnel::Tunnel::state(&tunnel));
        tunnel
    }

    pub fn mark_dead(&self, former_state: tunnel::TunnelState) {
        let notify = match &former_state {
            tunnel::TunnelState::Connecting => {
                let state = &mut *self.0.state.lock().unwrap();
                match state {
                    TunnelState::Connecting(connecting) => {
                        info!("{} Connecting=>Dead", self);
                        let owner = connecting.owner.clone();
                        *state = TunnelState::Dead;
                        Some((owner, tunnel::TunnelState::Dead, None))
                    }, 
                    _ => {
                        None
                    }
                }
            }, 
            tunnel::TunnelState::Active(remote_timestamp) => {
                let remote_timestamp = *remote_timestamp;
                let state = &mut *self.0.state.lock().unwrap();
                match state {
                    TunnelState::Active(active) => {
                        let owner = active.owner.clone();
                        if active.remote_timestamp == remote_timestamp {
                            info!("{} Active({})=>Dead for active by {}", self, active.remote_timestamp, remote_timestamp);
                            let mut dead_waiters = StateWaiter::new();
                            std::mem::swap(&mut dead_waiters, &mut active.dead_waiters);
                            *state = TunnelState::Dead;
                            Some((owner, tunnel::TunnelState::Dead, Some(dead_waiters)))
                        } else {
                            None
                        }
                    }, 
                    _ => {
                        None
                    }
                }
            }, 
            tunnel::TunnelState::Dead => None
        };

        if let Some((owner, new_state, dead_waiters)) = notify {
            if let Some(dead_waiters) = dead_waiters {
                dead_waiters.wake();
            }
            owner.sync_tunnel_state(&DynamicTunnel::new(self.clone()), former_state, new_state);
        }
    }

    pub fn pre_active(&self, remote_timestamp: Timestamp) -> BuckyResult<TunnelContainer> {
        self.0.last_active.store(bucky_time_now(), Ordering::SeqCst);
        struct NextStep {
            owner: TunnelContainer, 
            former_state: tunnel::TunnelState, 
            cur_state: tunnel::TunnelState
        }
        let next_step = {
            let state = &mut *self.0.state.lock().unwrap();
            match state {
                TunnelState::Connecting(connecting) => {
                    info!("{} Connecting=>PreActive", self);
                    let owner = connecting.owner.clone();
                    let (signal_writer, signal_reader) = bounded(owner.config().tcp.package_buffer);
                    *state = TunnelState::PreActive(PreActiveState {
                        owner: owner.clone(), 
                        remote_timestamp, 
                        connector: match connecting.connector {
                            ConnectorState::None => ConnectorState::None, 
                            ConnectorState::Connecting => ConnectorState::Connecting, 
                            ConnectorState::ReverseConnecting(_) => unreachable!()
                        },
                        signal_writer, 
                        signal_reader
                    });
                    Ok(NextStep {
                        owner, 
                        former_state: tunnel::TunnelState::Connecting, 
                        cur_state: tunnel::TunnelState::Active(remote_timestamp)})
                }, 
                TunnelState::PreActive(pre_active) => {
                    if pre_active.remote_timestamp > remote_timestamp {
                        Ok((tunnel::TunnelState::Active(remote_timestamp), tunnel::TunnelState::Active(remote_timestamp)))
                    } else if pre_active.remote_timestamp == remote_timestamp {
                        Ok((tunnel::TunnelState::Active(remote_timestamp), tunnel::TunnelState::Active(remote_timestamp)))
                    } else {
                        let former_state = tunnel::TunnelState::Active(pre_active.remote_timestamp);
                        pre_active.remote_timestamp = remote_timestamp;
                        Ok((former_state, tunnel::TunnelState::Active(remote_timestamp)))
                    }.map(|(former_state, cur_state)| NextStep {
                        owner: pre_active.owner.clone(), 
                        former_state, 
                        cur_state 
                    })
                }, 
                TunnelState::Active(active) => {
                    if active.remote_timestamp < remote_timestamp {
                        info!("{} Active=>PreActive", self);
                        let owner = active.owner.clone();
                        let (signal_writer, signal_reader) = bounded(owner.config().tcp.package_buffer);
                        let former_state = tunnel::TunnelState::Active(active.remote_timestamp);
                        *state = TunnelState::PreActive(PreActiveState {
                            owner: owner.clone(), 
                            remote_timestamp, 
                            connector: ConnectorState::None, 
                            signal_writer, 
                            signal_reader
                        });
                        Ok(NextStep {
                            owner, 
                            former_state, 
                            cur_state: tunnel::TunnelState::Active(remote_timestamp)
                        })
                    } else {
                        Ok(NextStep {
                            owner: active.owner.clone(), 
                            former_state: tunnel::TunnelState::Active(active.remote_timestamp), 
                            cur_state: tunnel::TunnelState::Active(active.remote_timestamp)
                        })
                    }
                },
                TunnelState::Dead => Err(BuckyError::new(BuckyErrorCode::ErrorState, "tunnel dead"))
            }
        }?;
        if next_step.former_state != next_step.cur_state {
            next_step.owner.sync_tunnel_state(
                &DynamicTunnel::new(self.clone()), 
                next_step.former_state, 
                next_step.cur_state);
        }
        Ok(next_step.owner)
    }

    pub fn is_reverse(&self) -> bool {
        tunnel::Tunnel::remote(self).addr().port() == 0
    }

    pub fn is_data_piece_full(&self) -> BuckyResult<bool> {
        let state = &mut *self.0.state.lock().unwrap();
        match state {
            TunnelState::Active(active) => {
                Ok(active.piece_writer.capacity() == active.piece_writer.len()) 
            }, 
            _ => Err(BuckyError::new(BuckyErrorCode::ErrorState, "not active"))
        }
    }

    pub fn discard_data_piece(&self) -> BuckyResult<()> {
        let (signal_writer, len) = {
            let state = &mut *self.0.state.lock().unwrap();
            match state {
                TunnelState::Active(active) => Ok((active.signal_writer.clone(), active.piece_writer.len())), 
                _ => Err(BuckyError::new(BuckyErrorCode::ErrorState, "not active"))
            }
        }?;
        if len > 0 {
            info!("{} send discard command: {}", self, len);
            let _ = signal_writer.try_send(SignalElem::Command(CommandElem::Discard(len)));
        }
        Ok(())
    }

    pub fn send_data_piece(&self, buf: &[u8]) -> BuckyResult<()> {
        let state = &mut *self.0.state.lock().unwrap();
        match state {
            TunnelState::Active(active) => {
                if active.piece_writer.remaining() >= buf.len() {
                    let len = active.piece_writer.push_slice(buf);
                    assert_eq!(len, buf.len());
                    Ok(())
                } else {
                    Err(BuckyError::new(BuckyErrorCode::Pending, "full"))
                }
            }, 
            _ => Err(BuckyError::new(BuckyErrorCode::ErrorState, "not active"))
        }
    }

    fn active_with_interface(&self, interface: Result<(tcp::PackageInterface, Timestamp, TempSeq), BuckyError>) {
        match interface {
            Ok((interface, remote_timestamp, syn_seq)) => {
                struct NextStep {
                    owner: TunnelContainer, 
                    former_state: tunnel::TunnelState, 
                    cur_state: tunnel::TunnelState, 
                    signal_reader: Receiver<SignalElem>, 
                    piece_reader: ringbuf::Consumer<u8>, 
                    reverse_waiter: Option<AbortHandle>, 
                    to_close: Option<tcp::PackageInterface>, 
                    dead_waiter: AbortRegistration
                }
                self.0.last_active.store(bucky_time_now(), Ordering::SeqCst);
                if let Some(next_step) = {
                    let state = &mut *self.0.state.lock().unwrap();
                    match state {
                        TunnelState::Connecting(connecting) => {
                            info!("{} connecting => active(remote:{}, seq:{:?})", self, remote_timestamp, syn_seq);
                            let owner = connecting.owner.clone();
                            let (signal_writer, signal_reader) = bounded(owner.config().tcp.package_buffer);
                            let ring_buf = ringbuf::RingBuffer::<u8>::new(owner.config().tcp.piece_buffer * udp::MTU);
                            let (piece_writer, piece_reader) = ring_buf.split();
                            let mut dead_waiters = StateWaiter::new();
                            let dead_waiter = dead_waiters.new_waiter();
                            *state = TunnelState::Active(ActiveState {
                                owner: owner.clone(), 
                                interface: interface.clone(), 
                                remote_timestamp, 
                                syn_seq, 
                                signal_writer, 
                                piece_writer, 
                                dead_waiters
                            });
                            
                            Some(NextStep {
                                owner, 
                                former_state: tunnel::TunnelState::Connecting, 
                                cur_state: tunnel::TunnelState::Active(remote_timestamp), 
                                signal_reader, 
                                piece_reader,   
                                reverse_waiter: None, 
                                to_close: None, 
                                dead_waiter
                            })
                        }, 
                        TunnelState::PreActive(pre_active) => {
                            //FIXME: 检查 preactive 的 remote timestamp 和  active 的 remote timestamp
                            info!("{} PreActive => Active(remote:{}, seq:{:?})", self, remote_timestamp, syn_seq);
                            let former_state = tunnel::TunnelState::Active(pre_active.remote_timestamp);
                            let owner = pre_active.owner.clone();

                            let ring_buf = ringbuf::RingBuffer::<u8>::new(owner.config().tcp.piece_buffer * udp::MTU);
                            let (piece_writer, piece_reader) = ring_buf.split();

                            let signal_reader = pre_active.signal_reader.clone();
                            let signal_writer = pre_active.signal_writer.clone();

                            let mut dead_waiters = StateWaiter::new();
                            let dead_waiter = dead_waiters.new_waiter();

                            let reverse_waiter = match &pre_active.connector {
                                ConnectorState::ReverseConnecting(waiter) => {
                                    Some(waiter.clone())
                                }, 
                                _ => None
                            };
                            *state = TunnelState::Active(ActiveState {
                                owner: owner.clone(), 
                                interface: interface.clone(),  
                                remote_timestamp, 
                                syn_seq, 
                                signal_writer, 
                                piece_writer, 
                                dead_waiters
                            });
                            Some(NextStep {
                                owner, 
                                former_state, 
                                cur_state: tunnel::TunnelState::Active(remote_timestamp), 
                                signal_reader, 
                                piece_reader, 
                                reverse_waiter, 
                                to_close: None, 
                                dead_waiter
                            })
                        },
                        TunnelState::Active(active) => {
                            if active.remote_timestamp < remote_timestamp 
                                || active.syn_seq < syn_seq {
                                info!("{} Active(remote:{}, seq:{:?}) => Active(remote:{}, seq:{:?})", self, active.remote_timestamp, active.syn_seq, remote_timestamp, syn_seq);
                                let former_state = tunnel::TunnelState::Active(active.remote_timestamp);
                                let owner = active.owner.clone();
    
                                let ring_buf = ringbuf::RingBuffer::<u8>::new(owner.config().tcp.piece_buffer * udp::MTU);
                                let (piece_writer, piece_reader) = ring_buf.split();
                                let (signal_writer, signal_reader) = bounded(owner.config().tcp.package_buffer);
                                let to_close = Some(active.interface.clone());
                                
                                let mut dead_waiters = StateWaiter::new();
                                let dead_waiter = dead_waiters.new_waiter();

                                *state = TunnelState::Active(ActiveState {
                                    owner: owner.clone(), 
                                    interface: interface.clone(),  
                                    remote_timestamp, 
                                    syn_seq, 
                                    signal_writer, 
                                    piece_writer, 
                                    dead_waiters
                                });
                                Some(NextStep {
                                    owner, 
                                    former_state, 
                                    cur_state: tunnel::TunnelState::Active(remote_timestamp), 
                                    signal_reader, 
                                    piece_reader, 
                                    reverse_waiter: None, 
                                    to_close, 
                                    dead_waiter
                                })
                            } else {
                                None
                            }
                        },
                        _ => None
                    }
                } {
                    if let Some(reverse_waiter) = next_step.reverse_waiter {
                        reverse_waiter.abort();
                    }
                    self.start_recv(next_step.owner.clone(), interface, next_step.dead_waiter);
                    self.start_send(next_step.owner.clone(), next_step.signal_reader, next_step.piece_reader);

                    if next_step.former_state != next_step.cur_state {
                        next_step.owner.sync_tunnel_state(&DynamicTunnel::new(self.clone()), next_step.former_state, next_step.cur_state);
                    }

                    if let Some(to_close) = next_step.to_close {
                        info!("{} will close older {}", self, to_close);
                        to_close.close();
                    }
                }
            }, 
            Err(err) => {
                info!("{} dead for {}", self, err);
                if let Some((owner, former_state)) = {
                    let state = &mut *self.0.state.lock().unwrap();
                    match state {
                        TunnelState::Connecting(connecting) => {
                            info!("{} connecting => dead", self);
                            let owner = connecting.owner.clone();
                            *state = TunnelState::Dead;
                            Some((owner, tunnel::TunnelState::Connecting))
                        }, 
                        TunnelState::PreActive(pre_active) => {
                            info!("{} PreActive => dead", self);
                            let former_state = tunnel::TunnelState::Active(pre_active.remote_timestamp);
                            let owner = pre_active.owner.clone();
                            *state = TunnelState::Dead;
                            Some((owner, former_state))
                        },
                        TunnelState::Active(_) => {
                            None
                        },
                        _ => {
                            // do nothing
                            None
                        }
                    }
                } {
                    owner.sync_tunnel_state(&DynamicTunnel::new(self.clone()), former_state, tunnel::TunnelState::Dead);
                }
            }
        }
    }

    pub(super) fn connect(&self) -> Result<(), BuckyError> {
        if !self.is_reverse() {
            info!("{} connect", self);
            let owner = {
                let state = &mut *self.0.state.lock().unwrap();
                match state {
                    // build tunnel的时候会从Connecting状态调用Connect
                    TunnelState::Connecting(connecting) => {
                        match connecting.connector {
                            ConnectorState::None => {
                                connecting.connector = ConnectorState::Connecting;
                                Ok(connecting.owner.clone())
                            }, 
                            _ => {
                                Err(BuckyError::new(BuckyErrorCode::AlreadyExists, "connector exists"))
                            }
                        } 
                    }, 
                    TunnelState::PreActive(pre_active) => {
                        match pre_active.connector {
                            ConnectorState::None => {
                                pre_active.connector = ConnectorState::Connecting;
                                Ok(pre_active.owner.clone())
                            }, 
                            _ => {
                                Err(BuckyError::new(BuckyErrorCode::AlreadyExists, "connector exists"))
                            }
                        } 
                    },
                    TunnelState::Active(_) => {
                        Err(BuckyError::new(BuckyErrorCode::ErrorState, "tunnel already active"))
                    }, 
                    TunnelState::Dead => {
                        Err(BuckyError::new(BuckyErrorCode::ErrorState, "tunnel already dead"))
                    }
                }
            }.map_err(|err| {debug!("{} connect failed for {}", self, err); err})?;
            
            let tunnel = self.clone();
            task::spawn(async move {
                tunnel.active_with_interface(tunnel.connect_inner(owner.clone(), None).await);
            });
                
        } else {
            info!("{} reverse connect", self);
            let (owner, reg) = {
                let state = &mut *self.0.state.lock().unwrap();
                match state {
                    TunnelState::Connecting(_) => {
                        unreachable!()
                    }, 
                    TunnelState::PreActive(pre_active) => {
                        match pre_active.connector {
                            ConnectorState::None => {
                                let (waiter, reg) = AbortHandle::new_pair();
                                pre_active.connector = ConnectorState::ReverseConnecting(waiter);
                                Ok((pre_active.owner.clone(), reg))
                            }, 
                            _ => {
                                debug!("{} ignore reverse connect for reverse connecting", self);
                                Err(BuckyError::new(BuckyErrorCode::AlreadyExists, "connector exists"))
                            }
                        } 
                    },
                    TunnelState::Active(_) => {
                        Err(BuckyError::new(BuckyErrorCode::ErrorState, "tunnel already active"))
                    }, 
                    TunnelState::Dead => {
                        Err(BuckyError::new(BuckyErrorCode::ErrorState, "tunnel already dead"))
                    }
                }
            }.map_err(|err| {debug!("{} connect failed for {}", self, err); err})?;

            let tunnel = self.clone();
            task::spawn(async move {
                match tunnel.reverse_connect_inner(owner, reg).await {
                    Ok(_) => {
                        // do nothing
                    }, 
                    Err(err) => {
                        info!("{} reverse connect failed for {}", tunnel, err);
                        tunnel.active_with_interface(Err(err));
                    }
                };
            });
        }
        Ok(())
    }

    pub(crate) fn connect_with_interface(&self, interface: tcp::Interface) -> Result<(), BuckyError> {
        info!("{} connect_with_interface", self);
        let owner = {
            let state = &mut *self.0.state.lock().unwrap();
            match state {
                TunnelState::Connecting(connecting) => {
                    match connecting.connector {
                        ConnectorState::None => {
                            connecting.connector = ConnectorState::Connecting;
                            Ok(connecting.owner.clone())
                        }, 
                        _ => {
                            Err(BuckyError::new(BuckyErrorCode::AlreadyExists, "connector exists"))
                        }
                    } 
                }, 
                TunnelState::PreActive(_) => {
                    Err(BuckyError::new(BuckyErrorCode::ErrorState, "tunnel already active"))
                },
                TunnelState::Active(_) => {
                    Err(BuckyError::new(BuckyErrorCode::ErrorState, "tunnel already active"))
                }, 
                TunnelState::Dead => {
                    Err(BuckyError::new(BuckyErrorCode::ErrorState, "tunnel already dead"))
                }
            }
        }.map_err(|err| {debug!("{} connect failed for {}", self, err); err})?;
        
        let tunnel = self.clone();
        task::spawn(async move {
            
            tunnel.active_with_interface(tunnel.connect_inner(owner.clone(), Some(interface)).await);
        });
        Ok(())
    }

    async fn connect_inner(&self, owner: TunnelContainer, interface: Option<tcp::Interface>) -> Result<(tcp::PackageInterface, Timestamp, TempSeq), BuckyError> {
        info!("{} connect interface", self);
        let stack = owner.stack();
        let key_stub = stack.keystore().create_key(owner.remote_const(), true);
        let interface = if let Some(interface) = interface {
            Ok(interface)
        } else {
            tcp::Interface::connect(
            // tunnel::Tunnel::local(self).addr().ip(), 
            *tunnel::Tunnel::remote(self), 
            owner.remote().clone(), 
            owner.remote_const().clone(), 
            key_stub.key, 
            owner.config().tcp.connect_timeout).await
        }?;
        let syn_seq = owner.generate_sequence();
        let syn_tunnel = SynTunnel {
            protocol_version: owner.protocol_version(), 
            stack_version: owner.stack_version(),  
            to_device_id: owner.remote().clone(),
            sequence: syn_seq.clone(),
            from_device_desc: stack.sn_client().ping().default_local(), 
            send_time: bucky_time_now()
        };
        let resp_box = interface.confirm_connect(&stack, vec![DynamicPackage::from(syn_tunnel)], owner.config().tcp.confirm_timeout).await?;
        
        if resp_box.packages().len() != 1 {
            Err(BuckyError::new(BuckyErrorCode::InvalidData, "should response AckTunnel"))
        } else if resp_box.packages()[0].cmd_code() != PackageCmdCode::AckTunnel {
            Err(BuckyError::new(BuckyErrorCode::InvalidData, "should response AckTunnel"))
        } else {
            let ack_tunnel: &AckTunnel = resp_box.packages()[0].as_ref();
            let _ = owner.on_package(ack_tunnel, None);
            if ack_tunnel.result == ACK_TUNNEL_RESULT_OK {
                let remote_timestamp = ack_tunnel.to_device_desc.body().as_ref().unwrap().update_time();
                Ok((interface.into(), remote_timestamp, syn_seq))
            } else if ack_tunnel.result == ACK_TUNNEL_RESULT_REFUSED {
                Err(BuckyError::new(BuckyErrorCode::InvalidData, "refused"))
            } else {
                Err(BuckyError::new(BuckyErrorCode::InvalidData, "should response AckTunnel"))
            }            
        }
    }

    async fn reverse_connect_inner(&self, owner: TunnelContainer, reg: AbortRegistration) -> Result<(), BuckyError> {
        let stack = owner.stack();
        let remote = stack.device_cache().get_inner(owner.remote()).ok_or_else(| | BuckyError::new(BuckyErrorCode::NotFound, "device not cached"))?;
        let sn_id = remote.connect_info().sn_list().get(0).ok_or_else(| | BuckyError::new(BuckyErrorCode::NotFound, "device no sn"))?;

        let key_stub = stack.keystore().create_key(owner.remote_const(), true);
        let mut syn_box = PackageBox::encrypt_box(owner.remote().clone(), key_stub.key.clone());
        let syn_tunnel = SynTunnel {
            protocol_version: owner.protocol_version(), 
            stack_version: owner.stack_version(),  
            to_device_id: owner.remote().clone(),
            sequence: owner.generate_sequence(),
            from_device_desc: stack.sn_client().ping().default_local(), 
            send_time: bucky_time_now()
        };
        if let keystore::EncryptedKey::Unconfirmed(encrypted) = key_stub.encrypted {
            let mut exchg = Exchange::from((&syn_tunnel, encrypted, key_stub.key.mix_key));
            exchg.sign(stack.keystore().signer()).await?;
            syn_box.push(exchg);
        }
        syn_box.push(syn_tunnel);

        let listener = stack.net_manager().listener();
        let mut endpoints = vec![];
        for t in listener.tcp() {
            let outer = t.outer();
            if outer.is_some() {
                let outer = outer.unwrap();
                if outer.eq(tunnel::Tunnel::local(self)) 
                    || t.local().eq(tunnel::Tunnel::local(self)) {
                    endpoints.push(outer);
                } 
            } else {
                endpoints.push(*tunnel::Tunnel::local(self));
            }
        }

        let call_session = stack.sn_client().call().call(
            Some(&endpoints), 
            owner.remote(), 
<<<<<<< HEAD
            &sn, 
            true, 
            true,
            true,
=======
            &vec![sn_id.clone()], 
>>>>>>> 93443107
            |sn_call| {
                let mut context = udp::PackageBoxEncodeContext::from(sn_call);
                let mut buf = vec![0u8; interface::udp::MTU_LARGE];
                let enc_len = syn_box.raw_tail_encode_with_context(&mut buf, &mut context, &None).unwrap().len();
                buf.truncate(enc_len);
                buf
            }).await?;
                
        let waiter = Abortable::new(call_session.next(), reg);
        let _ = future::timeout(owner.config().connect_timeout, waiter).await?;
        Ok(())
    }

    fn on_interface_error(&self, from: &PackageInterface, err: &BuckyError) {
        error!("{} interface error {} from {}", self, err, from);

        let notify = {
            let state = &mut *self.0.state.lock().unwrap();
            match state { 
                TunnelState::Active(active) => {
                    let owner = active.owner.clone();
                    if active.interface.ptr_eq(from) {
                        info!("{} Active({})=>Dead for interface error", self, active.remote_timestamp);
                        let former_state = tunnel::TunnelState::Active(active.remote_timestamp);
                        let mut dead_waiters = StateWaiter::new();
                        std::mem::swap(&mut dead_waiters, &mut active.dead_waiters);
                        *state = TunnelState::Dead;
                        Some((owner, former_state, Some(dead_waiters)))
                    } else {
                        None
                    }
                }, 
                _ => None
            }
        };

        if let Some((owner, former_state, dead_waiters)) = notify {
            if let Some(dead_waiters) = dead_waiters {
                dead_waiters.wake();
            }
            owner.sync_tunnel_state(&DynamicTunnel::new(self.clone()), former_state, tunnel::TunnelState::Dead);
        }
        
    }

    fn start_send(
        &self, 
        owner: TunnelContainer, 
        signal_reader: Receiver<SignalElem>, 
        piece_reader: ringbuf::Consumer<u8>,  
        ) {
        let tunnel = self.clone();
        task::spawn(async move {
            let stub = {
                match &*tunnel.0.state.lock().unwrap() {
                    TunnelState::Active(active) => {
                        Ok(active.interface.clone())
                    }, 
                    _ => {
                        Err(BuckyError::new(BuckyErrorCode::ErrorState, "break send loop for invalid state"))
                    }
                }
            };
            
            if stub.is_err() {
                return ;
            }
            let interface = stub.unwrap();
            let mut piece_reader = piece_reader;

            info!("{} send loop start, {}", tunnel, owner.config().tcp.piece_interval.as_millis());
            loop {
                let mut send_buf = [0u8; udp::MTU_LARGE];
                let mut piece_buf = [0u8; udp::MTU];
              
                fn handle_command(
                    piece_reader: &mut ringbuf::Consumer<u8>, 
                    command: CommandElem 
                ) -> BuckyResult<()> {
                    match command {
                        CommandElem::Discard(len) => piece_reader.discard(len),
                    };
                    Ok(())
                }

                async fn handle_package(
                    interface: &PackageInterface, 
                    send_buf: &mut [u8], 
                    pkg: PackageElem) -> BuckyResult<()> {
                    match pkg {
                        PackageElem::Package(package) => interface.send_package(send_buf, package, false).await, 
                        PackageElem::RawData(data) => interface.send_raw_data(data).await
                    }
                }

                async fn handle_signal(
                    interface: &PackageInterface, 
                    piece_reader: &mut ringbuf::Consumer<u8>, 
                    send_buf: &mut [u8], 
                    signal: SignalElem
                ) -> BuckyResult<()> {
                    match signal {
                        SignalElem::Package(package) => handle_package(interface, send_buf, package).await, 
                        SignalElem::Command(command) => handle_command(piece_reader, command)
                    }
                }


                async fn handle_piece(
                    interface: &PackageInterface, 
                    send_buf: &mut [u8], 
                    piece_reader: &mut ringbuf::Consumer<u8>, 
                    signal_reader: &Receiver<SignalElem>) -> BuckyResult<()> {
                    loop {
                        let len = piece_reader.pop_slice(send_buf);
                        if len > 0 {
                            assert_eq!(len, send_buf.len());
                            let (box_len, _) = u16::raw_decode(send_buf).unwrap();
                            match interface.send_raw_buffer(&mut send_buf[..u16::raw_bytes().unwrap() + box_len as usize]).await {
                                Ok(_) => {
                                    //continue
                                }, 
                                Err(err) => {
                                    break Err(err);
                                }
                            }
                        } else {
                            break Ok(());
                        }
                        if signal_reader.len() > 0 {
                            // 优先处理package
                            break Ok(());
                        }
                    }
                }

                match future::timeout(owner.config().tcp.piece_interval, signal_reader.recv()).await {
                    Ok(recv) => {
                        match recv {
                            Ok(signal) => {
                                match handle_signal(&interface, &mut piece_reader, &mut send_buf, signal).await {
                                    Ok(_) => {
                                        if signal_reader.len() == 0 {
                                            match handle_piece(&interface, &mut piece_buf, &mut piece_reader, &signal_reader).await {
                                                Ok(_) => {
                                                    // continue
                                                }, 
                                                Err(err) => {
                                                    tunnel.on_interface_error(&interface, &err);
                                                    info!("{} send loop break for err {}", tunnel, err);
                                                    break;
                                                }
                                            }
                                        }
                                    }, 
                                    Err(err) => {
                                        tunnel.on_interface_error(&interface, &err);
                                        info!("{} send loop break for err {}", tunnel, err);
                                        break;
                                    }
                                }
                            }, 
                            Err(err) => {
                                info!("{} send loop break for err {}", tunnel, err);
                                break;
                            }
                        }
                    }
                    Err(_err) => {
                        match handle_piece(&interface, &mut piece_buf, &mut piece_reader, &signal_reader).await {
                            Ok(_) => {
                                // continue
                            }, 
                            Err(err) => {
                                tunnel.on_interface_error(&interface, &err);
                                info!("{} send loop break for err {}", tunnel, err);
                                break;
                            }
                        }
                    }
                }
            }
        });
    }

    async fn recv_inner(
        tunnel: Self, 
        owner: TunnelContainer, 
        interface: tcp::PackageInterface) {
        // recv loop
        let mut recv_buf = [0u8; udp::MTU_LARGE];
        loop {
            // tunnel显式销毁时，需要shutdown tcp stream; 这里receive_package就会出错了
            match interface.receive_package(&mut recv_buf).await {
                Ok(recv_box) => {
                    tunnel.0.last_active.store(bucky_time_now(), Ordering::SeqCst);

                    match recv_box {
                        RecvBox::Package(package_box) => {
                            let stack = owner.stack();
                            if package_box.has_exchange() {
                                // let exchange: &Exchange = package_box.packages()[0].as_ref();
                                stack.keystore().add_key(package_box.key(), package_box.remote());
                            }
                            if let Err(err) = package_box.packages().iter().try_for_each(|pkg| {
                                if pkg.cmd_code() == PackageCmdCode::PingTunnel {
                                    tunnel.on_package(AsRef::<PingTunnel>::as_ref(pkg), None).map(|_| ())
                                } else if pkg.cmd_code() == PackageCmdCode::PingTunnelResp {
                                    tunnel.on_package(AsRef::<PingTunnelResp>::as_ref(pkg), None).map(|_| ())
                                } else {
                                    downcast_session_handle!(pkg, |pkg| owner.on_package(pkg, None)).map(|_| ())
                                }
                            }) {
                                warn!("{} package error {}", tunnel, err);
                            }
                        }, 
                        RecvBox::RawData(raw_data) => {
                            let _ = owner.on_raw_data(raw_data);
                        }
                    }
                }, 
                Err(err) => {
                    tunnel.on_interface_error(&interface, &err);
                    break;
                }
            }
        }
    }

    fn start_recv(
        &self, 
        owner: TunnelContainer, 
        interface: tcp::PackageInterface, 
        dead_waiter: AbortRegistration) {
        let (cancel, reg) = AbortHandle::new_pair();
        task::spawn(Abortable::new(Self::recv_inner(self.clone(), owner, interface), reg)); 
        let tunnel = self.clone();
        task::spawn(async move {
            let _ = StateWaiter::wait(dead_waiter, || ()).await;
            error!("{} break recv loop for tunnel dead", tunnel);
            cancel.abort();
        });
    }

    async fn retain_connect(
        &self, 
        retain_connect_timestamp: Timestamp, 
        ping_interval: Duration, 
        ping_timeout: Duration) {
        if self.0.retain_connect_timestamp.load(Ordering::SeqCst) != retain_connect_timestamp {
            debug!("ignore retain connect for timestamp missmatch, tunnel:{}", self);
            return ;
        }
        if self.0.keeper_count.load(Ordering::SeqCst) == 0 {
            debug!("ignore retain connect for zero retain count, tunnel:{}", self);
            return ;
        }

        if !self.is_reverse() {
            info!("begin retain connect, tunnel:{}", self);
            let _ = self.connect();
        } 

        let tunnel = self.clone();
        task::spawn(async move {
            loop {
                if tunnel.0.keeper_count.load(Ordering::SeqCst) == 0 {
                    info!("break ping loop for release keeper, tunnel:{}", tunnel);
                    break;
                }
                match {
                    let state = &*tunnel.0.state.lock().unwrap();
                    match state {
                        TunnelState::Active(active) => {
                            Ok(Some(active.owner.clone()))
                        }, 
                        TunnelState::Dead => {
                            Err(BuckyError::new(BuckyErrorCode::ErrorState, "tunnel's dead"))
                        }, 
                        _ => {
                            Ok(None)
                        }
                    }
                } {
                    Ok(owner) => {
                        if owner.is_some() {
                            let now = bucky_time_now();
                            let miss_active_time = Duration::from_micros(now - tunnel.0.last_active.load(Ordering::SeqCst));
                            if miss_active_time > ping_timeout {
                                if let Some((owner, cur_state, dead_waiters)) = {
                                    let state = &mut *tunnel.0.state.lock().unwrap();
                                    if let TunnelState::Active(active) = state {
                                        error!("dead for ping timeout, tunnel:{}", tunnel);
                                        let cur_state = tunnel::TunnelState::Active(active.remote_timestamp);
                                        let owner = active.owner.clone();
                                        let mut dead_waiters = StateWaiter::new();
                                        std::mem::swap(&mut dead_waiters, &mut active.dead_waiters);
                                        *state = TunnelState::Dead;
                                        Some((owner, cur_state, dead_waiters))
                                    } else {
                                        None
                                    }
                                } {
                                    dead_waiters.wake();
                                    owner.sync_tunnel_state(&tunnel::DynamicTunnel::new(tunnel.clone()), cur_state, tunnel::Tunnel::state(&tunnel));
                                }
                                break;
                            }
                            if miss_active_time > ping_interval {
                                if tunnel.0.keeper_count.load(Ordering::SeqCst) > 0 {
                                    info!("send ping, tunnel:{}", tunnel);
                                    let ping = PingTunnel {
                                        package_id: 0,
                                        send_time: now,
                                        recv_data: 0,
                                    };
                                    let _ = tunnel::Tunnel::send_package(&tunnel, DynamicPackage::from(ping));
                                }
                            }
                        }
                        let _ = future::timeout(ping_interval, future::pending::<()>()).await;
                    }, 
                    Err(e) => {
                        error!("break ping loop, tunnel:{}, err:{}", tunnel, e);
                        break;
                    }
                }
            };
        });
    }
}

#[async_trait]
impl tunnel::Tunnel for Tunnel {
    fn mtu(&self) -> usize {
        self.0.mtu
    }

    fn as_any(&self) -> &dyn std::any::Any {
        self
    }

    fn local(&self) -> &Endpoint {
        self.0.local_remote.local()
    }

    fn remote(&self) -> &Endpoint {
        self.0.local_remote.remote()
    }

    fn proxy(&self) -> ProxyType {
        ProxyType::None
    }

    fn state(&self) -> tunnel::TunnelState {
        match &*self.0.state.lock().unwrap() {
            TunnelState::Connecting(_) => {
                tunnel::TunnelState::Connecting
            }, 
            TunnelState::PreActive(pre_active) => {
                tunnel::TunnelState::Active(pre_active.remote_timestamp)
            },
            TunnelState::Active(active) => {
                tunnel::TunnelState::Active(active.remote_timestamp)
            }, 
            TunnelState::Dead => {
                tunnel::TunnelState::Dead
            }
        }
    } 

    fn send_package(&self, package: DynamicPackage) -> Result<(), BuckyError> {
        if package.cmd_code() == PackageCmdCode::SessionData {
            return Err(BuckyError::new(BuckyErrorCode::UnSupport, "session data should not send from tcp tunnel"));
        }
        let (signal_writer, to_connect) = {
            match &*self.0.state.lock().unwrap() {
                TunnelState::PreActive(pre_active) => {
                    Ok((pre_active.signal_writer.clone(), true))
                }, 
                TunnelState::Active(active) => {
                    Ok((active.signal_writer.clone(), false))
                },
                _ => {
                    Err(BuckyError::new(BuckyErrorCode::ErrorState, "tunnel not active"))
                }
            }
        }?;
        let _ = signal_writer.try_send(SignalElem::Package(PackageElem::Package(package)));
        if to_connect {
            let _ = self.connect();
        }
        Ok(())
    }

    fn raw_data_header_len(&self) -> usize {
        tcp::PackageInterface::raw_header_data_len()
    }

    fn send_raw_data(&self, data: &mut [u8]) -> Result<usize, BuckyError> {
        let (signal_writer, to_connect) = {
            match &*self.0.state.lock().unwrap() {
                TunnelState::PreActive(pre_active) => {
                    Ok((pre_active.signal_writer.clone(), true))
                }, 
                TunnelState::Active(active) => {
                    Ok((active.signal_writer.clone(), false))
                },
                _ => {
                    Err(BuckyError::new(BuckyErrorCode::ErrorState, "tunnel not active"))
                }
            }
        }?;
        let len = data.len();
        let _ = signal_writer.try_send(SignalElem::Package(PackageElem::RawData(Vec::from(data))));
        if to_connect {
            let _ = self.connect();
        }
        Ok(len)
    }

    fn ptr_eq(&self, other: &tunnel::DynamicTunnel) -> bool {
        *self.local() == *other.as_ref().local() 
        && *self.remote() == *other.as_ref().remote()
        && Arc::ptr_eq(&self.0, &other.clone_as_tunnel::<Tunnel>().0)
    }

    fn retain_keeper(&self) {
        info!("{} retain keeper", self);
        if 0 != self.0.keeper_count.fetch_add(1, Ordering::SeqCst) {
            return ;
        }
        let owner = {
            let state = &mut *self.0.state.lock().unwrap();
            match state {
                TunnelState::Connecting(_) => None, 
                TunnelState::PreActive(pre_active) => Some(pre_active.owner.clone()), 
                TunnelState::Active(_) => None, 
                TunnelState::Dead => None
            }
        };
        if owner.is_none() {
            return ;
        }

        let owner = owner.unwrap();
        let retain_connect_timestamp = bucky_time_now();
        self.0.retain_connect_timestamp.store(retain_connect_timestamp, Ordering::SeqCst);
        let tunnel = self.clone();
        task::spawn(async move {
            let _ = future::timeout(owner.config().tcp.retain_connect_delay, future::pending::<()>()).await;
            tunnel.retain_connect(retain_connect_timestamp, owner.config().tcp.ping_interval, owner.config().tcp.ping_timeout).await;
        });
    }

    fn release_keeper(&self) {
        info!("{} release keeper", self);
        self.0.keeper_count.fetch_add(-1, Ordering::SeqCst);
    }

    fn reset(&self) {
        info!("{} reset to Dead", self);
        if let Some(dead_waiters) = {
            let state = &mut *self.0.state.lock().unwrap();
            match state {
                TunnelState::Active(active) => {
                    let mut dead_waiters = StateWaiter::new();
                    std::mem::swap(&mut dead_waiters, &mut active.dead_waiters);
                    *state = TunnelState::Dead;
                    Some(dead_waiters)
                }, 
                _ => None
            }
        } {
            dead_waiters.wake();
        }
    }
}

impl OnPackage<PingTunnel> for Tunnel {
    fn on_package(&self, ping: &PingTunnel, _context: Option<()>) -> Result<OnPackageResult, BuckyError> {
        let ping_resp = PingTunnelResp {
            ack_package_id: ping.package_id,
            send_time: bucky_time_now(),
            recv_data: 0,
        };
        let _ = tunnel::Tunnel::send_package(self, DynamicPackage::from(ping_resp));
        Ok(OnPackageResult::Handled)
    }
}

impl OnPackage<PingTunnelResp> for Tunnel {
    fn on_package(&self, _pkg: &PingTunnelResp, _context: Option<()>) -> Result<OnPackageResult, BuckyError> {
        // do nothing
        Ok(OnPackageResult::Handled)
    }
}

impl OnTcpInterface for Tunnel {
    fn on_tcp_interface(&self, interface: tcp::AcceptInterface, first_box: PackageBox) -> Result<OnPackageResult, BuckyError> {
        assert_eq!(self.is_reverse(), true);
        assert_eq!(first_box.packages_no_exchange().len(), 1);
        let first_package = &first_box.packages_no_exchange()[0];
        if first_package.cmd_code() == PackageCmdCode::SynTunnel {
            let syn_tunnel: &SynTunnel = first_package.as_ref();
            let remote_timestamp = syn_tunnel.from_device_desc.body().as_ref().unwrap().update_time();
            let (owner, ret) = {
                let state = &mut *self.0.state.lock().unwrap();
                match state {
                    TunnelState::Connecting(connecting) => {
                        info!("{} accept interface {} in connecting", self, interface);
                        (Some(connecting.owner.clone()), ACK_TUNNEL_RESULT_OK)
                    }, 
                    TunnelState::PreActive(pre_active) => {
                        info!("{} accept interface {} in PreActive", self, interface);
                        (Some(pre_active.owner.clone()), ACK_TUNNEL_RESULT_OK)
                    }, 
                    TunnelState::Active(active) => {
                        if active.remote_timestamp < remote_timestamp {
                            info!("{} accept interface {} for active remote timestamp update from {} to {}", self, interface, active.remote_timestamp, remote_timestamp);
                            (Some(active.owner.clone()), ACK_TUNNEL_RESULT_OK)    
                        } else if active.syn_seq < syn_tunnel.sequence {
                            info!("{} accept interface {} for active sequence update from {:?} to {:?}", self, interface, active.syn_seq, syn_tunnel.sequence);
                            (Some(active.owner.clone()), ACK_TUNNEL_RESULT_OK)
                        } else {
                            info!("{} refuse interface {} for already active", self, interface);
                            (Some(active.owner.clone()), ACK_TUNNEL_RESULT_REFUSED)
                        }
                    }, 
                    TunnelState::Dead => {
                        info!("{} refuse interface {} for dead", self, interface);
                        (None, ACK_TUNNEL_RESULT_REFUSED)
                    }
                }
            };
            if let Some(owner) = owner {
                owner.on_package(syn_tunnel, None)?;
                let ack_tunnel = AckTunnel {
                    protocol_version: owner.protocol_version(), 
                    stack_version: owner.stack_version(),  
                    sequence: syn_tunnel.sequence,
                    result: ret,
                    send_time: bucky_time_now(),
                    mtu: udp::MTU as u16,
                    to_device_desc: owner.stack().sn_client().ping().default_local()
                };
                let tunnel = self.clone();
                task::spawn(async move {
                    let syn_seq = ack_tunnel.sequence;
                    let confirm_ret = interface.confirm_accept(vec![DynamicPackage::from(ack_tunnel)]).await;
                    if ret == ACK_TUNNEL_RESULT_OK {
                        tunnel.active_with_interface(confirm_ret.map(|_| (interface.into(), remote_timestamp, syn_seq)));
                    } else {
                        // do nothing
                    }
                });
            }
            Ok(OnPackageResult::Handled)
        } else if first_package.cmd_code() == PackageCmdCode::TcpSynConnection {
            let syn_stream: &TcpSynConnection = first_package.as_ref();
            let owner = self.pre_active(syn_stream.from_device_desc.body().as_ref().unwrap().update_time())?;
            owner.on_package(syn_stream, interface)
        } else if first_package.cmd_code() == PackageCmdCode::TcpAckConnection {
            let ack_stream: &TcpAckConnection = first_package.as_ref();
            let owner = self.pre_active(ack_stream.to_device_desc.body().as_ref().unwrap().update_time())?;
            owner.on_package(ack_stream, interface)
        } else {
            unreachable!()
        }
    }
}

<|MERGE_RESOLUTION|>--- conflicted
+++ resolved
@@ -698,15 +698,8 @@
 
         let call_session = stack.sn_client().call().call(
             Some(&endpoints), 
-            owner.remote(), 
-<<<<<<< HEAD
-            &sn, 
-            true, 
-            true,
-            true,
-=======
-            &vec![sn_id.clone()], 
->>>>>>> 93443107
+            owner.remote(),
+            &vec![sn_id.clone()],
             |sn_call| {
                 let mut context = udp::PackageBoxEncodeContext::from(sn_call);
                 let mut buf = vec![0u8; interface::udp::MTU_LARGE];
