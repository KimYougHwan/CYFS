--- conflicted
+++ resolved
@@ -232,14 +232,7 @@
         let call_session = stack.sn_client().call().call(
             None,
             tunnel.remote(),
-<<<<<<< HEAD
-            &sn, 
-            true, 
-            true,
-            true,
-=======
-            &sn_list, 
->>>>>>> 93443107
+            &sn_list,
             |sn_call| {
                 let mut context = udp::PackageBoxEncodeContext::from(sn_call);
                 //FIXME 先不调用raw_measure_with_context
