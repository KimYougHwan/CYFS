--- conflicted
+++ resolved
@@ -85,29 +85,6 @@
         };
    
         if actions.len() == 0 {
-<<<<<<< HEAD
-            match {
-                if let Some(sn) = if build_params.remote_sn.len() == 0 {
-                    stack.device_cache().get_nearest_of(&build_params.remote_const.device_id())
-                } else {
-                    stack.device_cache().get(&build_params.remote_sn[0]).await
-                } {
-                    match self.call_sn(sn, first_box).await {
-                        Ok(actions) => {
-                            if actions.len() == 0 {
-                                Err(BuckyError::new(BuckyErrorCode::NotConnected, "on endpoint pair can establish"))
-                            } else {
-                                Ok(actions)
-                            }
-                        },
-                        Err(err) => {
-                            let msg = format!("call sn err:{}", err.msg());
-                            Err(BuckyError::new(err.code(), msg.as_str()))
-                        }
-                    }
-                } else {
-                    Err(BuckyError::new(BuckyErrorCode::InvalidParam, "got sn device object failed"))
-=======
             let nearest_sn = build_params.nearest_sn(&stack);
             if let Some(sn) = nearest_sn {
                 let timeout_ret = future::timeout(stack.config().stream.stream.retry_sn_timeout, self.call_sn(vec![sn.clone()], first_box.clone())).await;
@@ -119,7 +96,6 @@
                     if let Some(sn_list) = build_params.retry_sn_list(&stack, &sn) {
                         let _ = self.call_sn(sn_list, first_box).await;
                     }
->>>>>>> 40fbacf7
                 }
             }
         } 
