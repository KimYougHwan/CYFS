--- conflicted
+++ resolved
@@ -702,13 +702,8 @@
                 None => {
                     let mut enc_key = AesKey::default();
                     let (remain, _) = context.local_secret().decrypt_aeskey(buf, enc_key.as_mut_slice()).map_err(|e|{
-<<<<<<< HEAD
-						error!("decrypt aeskey err={}. (maybe: 1. local/remote device time is not correct 2. the packet is broken 3. the packet not contains Exchange info etc.. )", e);
-						e
-=======
                         error!("decrypt aeskey err={}. (maybe: 1. local/remote device time is not correct 2. the packet is broken 3. the packet not contains Exchange info etc.. )", e);
                         e
->>>>>>> 79bceeea
                     })?;
                     let encrypted = Vec::from(&buf[..buf.len() - remain.len()]);
                     let (mix_hash, remain) = KeyMixHash::raw_decode(remain)?;
