use std::{
    sync::{Arc}, 
    io::{Seek, SeekFrom}
};
use async_std::{
    io::ReadExt, 
<<<<<<< HEAD
=======
    // pin::Pin, 
>>>>>>> 128a7cc5
};
use sha2::Digest;
use cyfs_base::*;
use cyfs_bdt::*;
mod utils;

#[async_std::test]
async fn one_small_file() {
    let ((ln_stack, _), (rn_stack, rn_store)) = utils::local_stack_pair(
        &["W4udp127.0.0.1:10000"], 
        &["W4udp127.0.0.1:10001"]
    ).await.unwrap();
    
    let mut file_hash  = sha2::Sha256::new();
    let mut file_len = 0u64;
    let mut chunks = vec![];
    for _ in 0..2 {
        let (chunk_len, chunk_data) = utils::random_mem(1024, 1024);
        let chunk_hash = hash_data(&chunk_data[..]);
        file_hash.input(&chunk_data[..]);
        file_len += chunk_len as u64;
        let chunkid = ChunkId::new(&chunk_hash, chunk_len as u32);
        let _ = rn_store.add(chunkid.clone(), Arc::new(chunk_data)).await.unwrap();
        chunks.push(chunkid);
    }

    let file = File::new(
        ObjectId::default(),
        file_len,
        file_hash.result().into(),
        ChunkList::ChunkInList(chunks)
    ).no_create_time().build();

    let (_, reader) = download_file(
        &*ln_stack, 
        file, 
        None, 
        SingleDownloadContext::desc_streams("".to_owned(), vec![rn_stack.local_const().clone()]), 
    ).await.unwrap();
    async_std::io::copy(reader, async_std::io::sink()).await.unwrap();
    
}



#[async_std::test]
async fn same_chunk_file() {
    let ((ln_stack, _), (rn_stack, rn_store)) = utils::local_stack_pair(
        &["W4udp127.0.0.1:10002"], 
        &["W4udp127.0.0.1:10003"]).await.unwrap();
    
    let mut file_hash  = sha2::Sha256::new();
    let mut file_len = 0u64;

    let (chunk_len, chunk_data) = utils::random_mem(1024, 512);
    let chunk_hash = hash_data(&chunk_data[..]);
    let chunkid = ChunkId::new(&chunk_hash, chunk_len as u32);

    let mut chunks = vec![];
    for _ in 0..2 {
        file_hash.input(&chunk_data[..]);
        file_len += chunk_len as u64;
        chunks.push(chunkid.clone());
    }

    let _ = rn_store.add(chunkid.clone(), Arc::new(chunk_data)).await.unwrap();

    let file = File::new(
        ObjectId::default(),
        file_len,
        file_hash.result().into(),
        ChunkList::ChunkInList(chunks)
    ).no_create_time().build();

    let (_, reader) = download_file(
        &*ln_stack, file, 
        None, 
        SingleDownloadContext::desc_streams("".to_owned(), vec![rn_stack.local_const().clone()]), 
    ).await.unwrap();
    async_std::io::copy(reader, async_std::io::sink()).await.unwrap();
  
}




#[async_std::test]
async fn empty_file() {
    let ((ln_stack, _), (rn_stack, _)) = utils::local_stack_pair(
        &["W4udp127.0.0.1:10004"], 
        &["W4udp127.0.0.1:10005"]).await.unwrap();
    
    let (file_len, file_data) = (0, vec![0u8; 0]);
    let file_hash = hash_data(&file_data[..]);

    let file = File::new(
        ObjectId::default(),
        file_len,
        file_hash,
        ChunkList::ChunkInList(vec![])
    ).no_create_time().build();

    let (_, reader) = download_file(
        &*ln_stack, file, 
        None, 
        SingleDownloadContext::desc_streams("".to_owned(), vec![rn_stack.local_const().clone()]), 
    ).await.unwrap();
    async_std::io::copy(reader, async_std::io::sink()).await.unwrap();
   
}




#[async_std::test]
async fn one_small_file_with_ranges() {
    let ((ln_stack, _), (rn_stack, rn_store)) = utils::local_stack_pair(
        &["W4udp127.0.0.1:10006"], 
        &["W4udp127.0.0.1:10007"]
    ).await.unwrap();
    
    let mut range_hash = sha2::Sha256::new();
    let range = 1000u64..1024u64;
    let mut file_hash  = sha2::Sha256::new();
    let mut file_len = 0u64;
    let mut chunks = vec![];
    for _ in 0..2 {
        let (chunk_len, chunk_data) = utils::random_mem(1024, 1024);
        let chunk_hash = hash_data(&chunk_data[..]);
        file_hash.input(&chunk_data[..]);
        range_hash.input(&chunk_data[range.start as usize..range.end as usize]);
        file_len += chunk_len as u64;
        let chunkid = ChunkId::new(&chunk_hash, chunk_len as u32);
        let _ = rn_store.add(chunkid.clone(), Arc::new(chunk_data)).await.unwrap();
        chunks.push(chunkid);
    }

    let file = File::new(
        ObjectId::default(),
        file_len,
        file_hash.result().into(),
        ChunkList::ChunkInList(chunks)
    ).no_create_time().build();

    
    let (_, mut reader) = download_file(
        &*ln_stack, 
        file, 
        None, 
        SingleDownloadContext::desc_streams("".to_owned(), vec![rn_stack.local_const().clone()]), 
    ).await.unwrap();
    
    
    {
        let mut hasher = sha2::Sha256::new(); 
        let mut buffer = vec![0u8; (range.end - range.start) as usize];
        reader.seek(SeekFrom::Start(range.start)).unwrap();
        reader.read_exact(&mut buffer[..]).await.unwrap();
        hasher.input(&buffer[..]);

        reader.seek(SeekFrom::Start(1024 * 1024 + range.start)).unwrap();
        reader.read_exact(&mut buffer[..]).await.unwrap();
        hasher.input(&buffer[..]);

        assert_eq!(range_hash.result(), hasher.result());
    }
    
<<<<<<< HEAD
}
=======
}


// #[async_std::test]
// async fn split_read_file() {
//     let ((ln_stack, _), (rn_stack, rn_store)) = utils::local_stack_pair(
//         &["W4udp127.0.0.1:10008"], 
//         &["W4udp127.0.0.1:10009"]
//     ).await.unwrap();
    
//     let mut file_hash  = sha2::Sha256::new();
//     let mut file_len = 0u64;
//     let mut chunks = vec![];
//     for _ in 0..2 {
//         let (chunk_len, chunk_data) = utils::random_mem(1024, 1024);
//         let chunk_hash = hash_data(&chunk_data[..]);
//         file_hash.input(&chunk_data[..]);
//         file_len += chunk_len as u64;
//         let chunkid = ChunkId::new(&chunk_hash, chunk_len as u32);
//         let _ = rn_store.add(chunkid.clone(), Arc::new(chunk_data)).await.unwrap();
//         chunks.push(chunkid);
//     }

//     let file = File::new(
//         ObjectId::default(),
//         file_len,
//         file_hash.result().into(),
//         ChunkList::ChunkInList(chunks.clone())
//     ).no_create_time().build();

//     let (_, mut reader) = download_file(
//         &*ln_stack, 
//         file, 
//         None, 
//         SingleDownloadContext::desc_streams("".to_owned(), vec![rn_stack.local_const().clone()]), 
//     ).await.unwrap();

//     let mut buffer = vec![0u8; 1024 * 1024];
//     for i in 0..2 {
//         let chunk_len = 1024 * 1024;
//         let (cache, read_range) = async_std::future::poll_fn(DownloadTaskSplitRead::poll_split_read(Pin::new(&mut reader), &mut buffer)).await.unwrap().unwrap();
//         let chunk_hash = hash_data(&buffer[..]);
//         let chunkid = ChunkId::new(&chunk_hash, chunk_len as u32);
//         assert_eq!(cache.chunk(), &chunkid);
//         assert_eq!(cache.chunk(), &chunks[i]);
//         assert_eq!(read_range.start, 0);
//         assert_eq!(read_range.end, chunk_len);
//     }

// }
>>>>>>> 128a7cc5
<|MERGE_RESOLUTION|>--- conflicted
+++ resolved
@@ -4,10 +4,7 @@
 };
 use async_std::{
     io::ReadExt, 
-<<<<<<< HEAD
-=======
     // pin::Pin, 
->>>>>>> 128a7cc5
 };
 use sha2::Digest;
 use cyfs_base::*;
@@ -175,9 +172,6 @@
         assert_eq!(range_hash.result(), hasher.result());
     }
     
-<<<<<<< HEAD
-}
-=======
 }
 
 
@@ -227,5 +221,4 @@
 //         assert_eq!(read_range.end, chunk_len);
 //     }
 
-// }
->>>>>>> 128a7cc5
+// }