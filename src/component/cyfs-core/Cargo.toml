
[package]
name = 'cyfs-core'
version = '0.6.6'
authors = ['weiqiushi <weiqiushi@buckyos.com>']
edition = '2021'
license = 'BSD-2-Clause'
description = 'Rust cyfs-core package'

[build-dependencies]
prost-build = { version = '0.9.0' }
protoc-rust = '2'
chrono = '0.4'
protoc-bin-vendored = '3'

[dependencies]
cyfs-base = { path = '../cyfs-base', version = '0.6' }
cyfs-util = { path = '../cyfs-util', version = '0.6' }
cyfs-bdt = { path = '../cyfs-bdt', version = '0.7' }
log = '0.4'
serde = { version = '1.0', features = ['derive'] }
serde_json = '1.0'
async-std = { version = '1.11', features = ['unstable', 'attributes'] }
async-trait = '0.1.53'
rand = '0.8'
int-enum = '0.4'
prost = { version = '0.9.0' }
once_cell = '1.12'
hex = '0.4'
chrono = '0.4'
protobuf = { version = '2', features = ['with-bytes'] }
semver = '1.0'
sha2 = { version = '0.8' }
<<<<<<< HEAD
generic-array = { version = '0.12', default-features = false, features = ['serde'] }
=======
generic-array = { version = '0.12', default-features = false, features = ['serde'] }
>>>>>>> 951c199d
<|MERGE_RESOLUTION|>--- conflicted
+++ resolved
@@ -31,8 +31,4 @@
 protobuf = { version = '2', features = ['with-bytes'] }
 semver = '1.0'
 sha2 = { version = '0.8' }
-<<<<<<< HEAD
-generic-array = { version = '0.12', default-features = false, features = ['serde'] }
-=======
-generic-array = { version = '0.12', default-features = false, features = ['serde'] }
->>>>>>> 951c199d
+generic-array = { version = '0.12', default-features = false, features = ['serde'] }