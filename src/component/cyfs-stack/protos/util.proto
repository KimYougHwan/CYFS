--- conflicted
+++ resolved
@@ -6,10 +6,7 @@
   bytes dec_id = 3;
   uint32 chunk_size = 4;
   optional uint32 access = 5;
-<<<<<<< HEAD
-=======
   optional int32 chunk_method = 6;
->>>>>>> f3f66501
 }
 
 message BuildDirParams {
@@ -19,8 +16,5 @@
   uint32 chunk_size = 4;
   bytes device_id = 5;
   optional uint32 access = 6;
-<<<<<<< HEAD
-=======
   optional int32 chunk_method = 7;
->>>>>>> f3f66501
 }