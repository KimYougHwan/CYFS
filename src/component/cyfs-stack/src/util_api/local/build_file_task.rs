--- conflicted
+++ resolved
@@ -272,29 +272,25 @@
 
     async fn run(&self) -> BuckyResult<()> {
         self.task_state.get_state_mut().await.status = BuildFileTaskStatus::Running;
-<<<<<<< HEAD
-        let builder = FileObjectBuilder::<TaskState>::new(self.local_path.clone(), self.owner.clone(), self.chunk_size, None);
-=======
-        let builder = FileObjectBuilder::new(
+        let builder = FileObjectBuilder::<TaskState>::new(
             self.local_path.clone(),
             self.owner.clone(),
             self.chunk_size,
-            Some(self.task_state.clone()),
+            None,
         );
->>>>>>> f17e85ea
         let file = match builder.build().await {
             Ok(file) => file,
             Err(e) => {
-<<<<<<< HEAD
                 self.task_state.get_state_mut().await.state = FileTaskState::new();
                 if self.task_store.is_some() {
-                    self.task_store.as_ref().unwrap().save_task_data(&self.task_id, Vec::new()).await?;
+                    self.task_store
+                        .as_ref()
+                        .unwrap()
+                        .save_task_data(&self.task_id, Vec::new())
+                        .await?;
                 }
-                self.task_state.get_state_mut().await.status = BuildFileTaskStatus::Failed(e.clone());
-=======
                 self.task_state.get_state_mut().await.status =
                     BuildFileTaskStatus::Failed(e.clone());
->>>>>>> f17e85ea
                 return Err(e);
             }
         };
@@ -306,36 +302,26 @@
             })
             .await?;
         if query_ret.is_some() {
-<<<<<<< HEAD
-            let file = self.noc.get_object(&NamedObjectCacheGetObjectRequest {
-                protocol: NONProtocol::Native,
-                source: Default::default(),
-                object_id: query_ret.unwrap().file_id.object_id().clone()
-            }).await?;
-            if file.is_some() && file.as_ref().unwrap().object_raw.is_some() {
-                if let Ok(file) = File::clone_from_slice(
-                    file.as_ref().unwrap().object_raw.as_ref().unwrap().as_slice()) {
-                    self.task_state.get_state_mut().await.state = FileTaskState::new();
-                    if self.task_store.is_some() {
-                        self.task_store.as_ref().unwrap().save_task_data(&self.task_id, Vec::new()).await?;
-                    }
-                    self.task_state.get_state_mut().await.status = BuildFileTaskStatus::Finished(file);
-=======
             let file = self
                 .noc
                 .get_object(&NamedObjectCacheGetObjectRequest {
+                    last_access_rpath: None,
                     source: RequestSourceInfo::new_local_system(),
                     object_id: query_ret.unwrap().file_id.object_id().clone(),
-                    last_access_rpath: None,
                 })
                 .await?;
-            if file.is_some() {
-                if let Ok(file) =
-                    File::clone_from_slice(file.as_ref().unwrap().object.object_raw.as_slice())
-                {
+            if let Some(file) = file {
+                if let Ok(file) = File::clone_from_slice(file.object.object_raw.as_slice()) {
+                    self.task_state.get_state_mut().await.state = FileTaskState::new();
+                    if self.task_store.is_some() {
+                        self.task_store
+                            .as_ref()
+                            .unwrap()
+                            .save_task_data(&self.task_id, Vec::new())
+                            .await?;
+                    }
                     self.task_state.get_state_mut().await.status =
                         BuildFileTaskStatus::Finished(file);
->>>>>>> f17e85ea
                     return Ok(());
                 }
             }
@@ -357,22 +343,26 @@
             Ok(_) => {
                 self.task_state.get_state_mut().await.state = FileTaskState::new();
                 if self.task_store.is_some() {
-                    self.task_store.as_ref().unwrap().save_task_data(&self.task_id, Vec::new()).await?;
+                    self.task_store
+                        .as_ref()
+                        .unwrap()
+                        .save_task_data(&self.task_id, Vec::new())
+                        .await?;
                 }
                 self.task_state.get_state_mut().await.status = BuildFileTaskStatus::Finished(file);
                 Ok(())
             }
             Err(e) => {
-<<<<<<< HEAD
                 self.task_state.get_state_mut().await.state = FileTaskState::new();
                 if self.task_store.is_some() {
-                    self.task_store.as_ref().unwrap().save_task_data(&self.task_id, Vec::new()).await?;
+                    self.task_store
+                        .as_ref()
+                        .unwrap()
+                        .save_task_data(&self.task_id, Vec::new())
+                        .await?;
                 }
-                self.task_state.get_state_mut().await.status = BuildFileTaskStatus::Failed(e.clone());
-=======
                 self.task_state.get_state_mut().await.status =
                     BuildFileTaskStatus::Failed(e.clone());
->>>>>>> f17e85ea
                 Err(e)
             }
         }
