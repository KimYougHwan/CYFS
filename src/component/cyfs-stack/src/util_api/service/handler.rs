use crate::non::NONInputHttpRequest;
use crate::util::*;
use cyfs_base::*;
use cyfs_lib::*;

use http_types::StatusCode;
use tide::Response;

#[derive(Clone)]
pub(crate) struct UtilRequestHandler {
    processor: UtilInputProcessorRef,
}

impl UtilRequestHandler {
    pub fn new(processor: UtilInputProcessorRef) -> Self {
        Self { processor }
    }

    fn decode_common_headers<State>(
        req: &NONInputHttpRequest<State>,
    ) -> BuckyResult<UtilInputRequestCommon> {
        // req_path
        let req_path =
            RequestorHelper::decode_optional_header_with_utf8_decoding(&req.request, cyfs_base::CYFS_REQ_PATH)?;

        // 尝试提取flags
        let flags: Option<u32> =
            RequestorHelper::decode_optional_header(&req.request, cyfs_base::CYFS_FLAGS)?;

        // 尝试提取target字段
        let target = RequestorHelper::decode_optional_header(&req.request, cyfs_base::CYFS_TARGET)?;

        let ret = UtilInputRequestCommon {
            req_path,
            source: req.source.clone(),
            target,
            flags: flags.unwrap_or(0),
        };

        Ok(ret)
    }

    // get_device
    fn encode_get_device_response(resp: UtilGetDeviceInputResponse) -> Response {
        let mut http_resp = RequestorHelper::new_response(StatusCode::Ok);

        http_resp.append_header(cyfs_base::CYFS_DEVICE_ID, resp.device_id.to_string());

        http_resp.set_content_type(CYFS_OBJECT_MIME.clone());

        let buf = resp.device.to_vec().unwrap();
        http_resp.set_body(buf);

        http_resp.into()
    }

    // xxx/device
    pub async fn process_get_device<State>(&self, req: NONInputHttpRequest<State>) -> Response {
        let ret = self.on_get_device(req).await;
        match ret {
            Ok(resp) => Self::encode_get_device_response(resp),
            Err(e) => RequestorHelper::trans_error(e),
        }
    }

    async fn on_get_device<State>(
        &self,
        req: NONInputHttpRequest<State>,
    ) -> BuckyResult<UtilGetDeviceInputResponse> {
        let common = Self::decode_common_headers(&req)?;

        let req = UtilGetDeviceInputRequest { common };

        self.processor.get_device(req).await
    }

    // get_zone
    fn encode_get_zone_response(resp: UtilGetZoneInputResponse) -> Response {
        let mut http_resp = RequestorHelper::new_response(StatusCode::Ok);
        http_resp.append_header(cyfs_base::CYFS_OOD_DEVICE_ID, resp.device_id.to_string());
        http_resp.append_header(cyfs_base::CYFS_ZONE_ID, resp.zone_id.to_string());

        let buf = resp.zone.to_vec().unwrap();
        http_resp.set_body(buf);

        http_resp.into()
    }

    pub async fn process_get_zone<State>(&self, req: NONInputHttpRequest<State>) -> Response {
        let ret = self.on_get_zone(req).await;
        match ret {
            Ok(resp) => Self::encode_get_zone_response(resp),
            Err(e) => RequestorHelper::trans_error(e),
        }
    }

    async fn on_get_zone<State>(
        &self,
        mut req: NONInputHttpRequest<State>,
    ) -> BuckyResult<UtilGetZoneInputResponse> {
        let common = Self::decode_common_headers(&req)?;
        let mut ret = UtilGetZoneInputRequest {
            common,
            object_id: None,
            object_raw: None,
        };

        let object_id: Option<ObjectId> = RequestorHelper::decode_optional_header(&req.request, cyfs_base::CYFS_OBJECT_ID)?;
        if let Some(object_id) = object_id {
            ret.object_id = Some(object_id);

            let object_raw = req.request.body_bytes().await.map_err(|e| {
                let msg = format!(
                    "read object bytes request/response error! obj={} {}",
                    object_id, e
                );
                error!("{}", msg);
                BuckyError::new(BuckyErrorCode::IoError, msg)
            })?;
            if !object_raw.is_empty() {
                ret.object_raw = Some(object_raw);
            }
        }

        self.processor.get_zone(ret).await
    }

    // resolve_ood
    fn encode_resolve_ood_response(resp: UtilResolveOODInputResponse) -> Response {
        let mut http_resp = RequestorHelper::new_response(StatusCode::Ok);

        http_resp.set_content_type(::tide::http::mime::JSON);
        http_resp.set_body(resp.encode_string());

        http_resp.into()
    }

    pub async fn process_resolve_ood_request<State>(
        &self,
        req: NONInputHttpRequest<State>,
    ) -> Response {
        let ret = self.on_resolve_ood_request(req).await;
        match ret {
            Ok(resp) => Self::encode_resolve_ood_response(resp),
            Err(e) => RequestorHelper::trans_error(e),
        }
    }

    async fn on_resolve_ood_request<State>(
        &self,
        req: NONInputHttpRequest<State>,
    ) -> BuckyResult<UtilResolveOODInputResponse> {
        let common = Self::decode_common_headers(&req)?;

        let object_id = RequestorHelper::decode_header(&req.request, cyfs_base::CYFS_OBJECT_ID)?;
        let owner_id = RequestorHelper::decode_optional_header(&req.request, cyfs_base::CYFS_OWNER_ID)?;

        let req = UtilResolveOODInputRequest {
            common,
            object_id,
            owner_id,
        };

        self.processor.resolve_ood(req).await
    }

    // get_ood_status
    fn encode_get_ood_status_response(resp: UtilGetOODStatusInputResponse) -> Response {
        let mut http_resp = RequestorHelper::new_response(StatusCode::Ok);

        http_resp.set_content_type(::tide::http::mime::JSON);
        http_resp.set_body(serde_json::to_string(&resp).unwrap());

        http_resp.into()
    }

    pub async fn process_get_ood_status_request<State>(
        &self,
        req: NONInputHttpRequest<State>,
    ) -> Response {
        let ret = self.on_get_ood_status_request(req).await;
        match ret {
            Ok(resp) => Self::encode_get_ood_status_response(resp),
            Err(e) => RequestorHelper::trans_error(e),
        }
    }

    async fn on_get_ood_status_request<State>(
        &self,
        req: NONInputHttpRequest<State>,
    ) -> BuckyResult<UtilGetOODStatusInputResponse> {
        let common = Self::decode_common_headers(&req)?;
        let req = UtilGetOODStatusInputRequest { common };

        self.processor.get_ood_status(req).await
    }

    // get_device_static_info
    fn encode_get_device_static_info_response(
        resp: UtilGetDeviceStaticInfoInputResponse,
    ) -> Response {
        let mut http_resp = RequestorHelper::new_response(StatusCode::Ok);

        http_resp.set_content_type(::tide::http::mime::JSON);
        http_resp.set_body(resp.encode_string());

        http_resp.into()
    }

    pub async fn process_get_device_static_info_request<State>(
        &self,
        req: NONInputHttpRequest<State>,
    ) -> Response {
        let ret = self.on_get_device_static_info_request(req).await;
        match ret {
            Ok(resp) => Self::encode_get_device_static_info_response(resp),
            Err(e) => RequestorHelper::trans_error(e),
        }
    }

    async fn on_get_device_static_info_request<State>(
        &self,
        req: NONInputHttpRequest<State>,
    ) -> BuckyResult<UtilGetDeviceStaticInfoInputResponse> {
        let common = Self::decode_common_headers(&req)?;
        let req = UtilGetDeviceStaticInfoInputRequest { common };

        self.processor.get_device_static_info(req).await
    }

    // get_system_info
    fn encode_get_system_info_response(resp: UtilGetSystemInfoInputResponse) -> Response {
        let mut http_resp = RequestorHelper::new_response(StatusCode::Ok);

        http_resp.set_content_type(::tide::http::mime::JSON);
        http_resp.set_body(serde_json::to_string(&resp).unwrap());

        http_resp.into()
    }

    pub async fn process_get_system_info_request<State>(
        &self,
        req: NONInputHttpRequest<State>,
    ) -> Response {
        let ret = self.on_get_system_info_request(req).await;
        match ret {
            Ok(resp) => Self::encode_get_system_info_response(resp),
            Err(e) => RequestorHelper::trans_error(e),
        }
    }

    async fn on_get_system_info_request<State>(
        &self,
        req: NONInputHttpRequest<State>,
    ) -> BuckyResult<UtilGetSystemInfoInputResponse> {
        let common = Self::decode_common_headers(&req)?;
        let req = UtilGetSystemInfoInputRequest { common };

        self.processor.get_system_info(req).await
    }

    // get_noc_info
    fn encode_get_noc_info_response(resp: UtilGetNOCInfoInputResponse) -> Response {
        let mut http_resp = RequestorHelper::new_response(StatusCode::Ok);

        http_resp.set_content_type(::tide::http::mime::JSON);
        http_resp.set_body(serde_json::to_string(&resp).unwrap());

        http_resp.into()
    }

    pub async fn process_get_noc_info_request<State>(
        &self,
        req: NONInputHttpRequest<State>,
    ) -> Response {
        let ret = self.on_get_noc_info_request(req).await;
        match ret {
            Ok(resp) => Self::encode_get_noc_info_response(resp),
            Err(e) => RequestorHelper::trans_error(e),
        }
    }

    async fn on_get_noc_info_request<State>(
        &self,
        req: NONInputHttpRequest<State>,
    ) -> BuckyResult<UtilGetNOCInfoInputResponse> {
        let common = Self::decode_common_headers(&req)?;
    
        let req = UtilGetNOCInfoInputRequest { common };

        self.processor.get_noc_info(req).await
    }

    // get_network_access_info
    fn encode_get_network_access_info_response(
        resp: UtilGetNetworkAccessInfoInputResponse,
    ) -> Response {
        let mut http_resp = RequestorHelper::new_response(StatusCode::Ok);

        http_resp.set_content_type(::tide::http::mime::JSON);
        http_resp.set_body(resp.encode_string());

        http_resp.into()
    }

    pub async fn process_get_network_access_info_request<State>(
        &self,
        req: NONInputHttpRequest<State>,
    ) -> Response {
        let ret = self.on_get_network_access_info_request(req).await;
        match ret {
            Ok(resp) => Self::encode_get_network_access_info_response(resp),
            Err(e) => RequestorHelper::trans_error(e),
        }
    }

    async fn on_get_network_access_info_request<State>(
        &self,
        req: NONInputHttpRequest<State>,
    ) -> BuckyResult<UtilGetNetworkAccessInfoInputResponse> {
        let common = Self::decode_common_headers(&req)?;
        let req = UtilGetNetworkAccessInfoInputRequest { common };

        self.processor.get_network_access_info(req).await
    }

    // get_version
    fn encode_get_version_info_response(resp: UtilGetVersionInfoInputResponse) -> Response {
        let mut http_resp = RequestorHelper::new_response(StatusCode::Ok);

        http_resp.set_content_type(::tide::http::mime::JSON);
        http_resp.set_body(resp.encode_string());

        http_resp.into()
    }

    pub async fn process_get_version_info_request<State>(
        &self,
        req: NONInputHttpRequest<State>,
    ) -> Response {
        let ret = self.on_get_version_info_request(req).await;
        match ret {
            Ok(resp) => Self::encode_get_version_info_response(resp),
            Err(e) => RequestorHelper::trans_error(e),
        }
    }

    async fn on_get_version_info_request<State>(
        &self,
        req: NONInputHttpRequest<State>,
    ) -> BuckyResult<UtilGetVersionInfoInputResponse> {
        let common = Self::decode_common_headers(&req)?;
        let req = UtilGetVersionInfoInputRequest { common };

        self.processor.get_version_info(req).await
    }

    pub async fn process_build_file_request<State>(
        &self,
        req: NONInputHttpRequest<State>,
    ) -> Response {
        match self.on_build_file_request(req).await {
            Ok(resp) => {
                let mut http_resp = RequestorHelper::new_response(StatusCode::Ok);

                http_resp.set_content_type(::tide::http::mime::JSON);
                http_resp.set_body(resp.encode_string());

                http_resp.into()
            },
            Err(e) => {
                RequestorHelper::trans_error(e)
            }
        }
    }

    async fn on_build_file_request<State>(
        &self,
        mut req: NONInputHttpRequest<State>,
    ) -> BuckyResult<UtilBuildFileInputResponse> {
        let body = req.request.body_string().await.map_err(|e| {
            let msg = format!("build file failed, read body bytes error! {}", e);
            error!("{}", msg);

            BuckyError::new(BuckyErrorCode::InvalidParam, msg)
        })?;

        let out_req = UtilBuildFileOutputRequest::decode_string(body.as_str())?;

        let in_req = UtilBuildFileInputRequest {
            common: UtilInputRequestCommon {
                req_path: out_req.common.req_path,
                source: req.source,
                target: out_req.common.target,
                flags: out_req.common.flags
            },
            local_path: out_req.local_path,
            owner: out_req.owner,
<<<<<<< HEAD
            chunk_size: out_req.chunk_size,
=======
            chunk_size: out_req.chunk_size, 
            chunk_method: out_req.chunk_method, 
>>>>>>> f3f66501
            access: out_req.access,
        };
        self.processor.build_file_object(in_req).await
    }

    pub async fn process_build_dir_from_object_map_request<State>(
        &self,
        req: NONInputHttpRequest<State>,
    ) -> Response {
        match self.on_build_dir_from_object_map_request(req).await {
            Ok(resp) => {
                let mut http_resp = RequestorHelper::new_response(StatusCode::Ok);

                http_resp.set_content_type(::tide::http::mime::JSON);
                http_resp.set_body(resp.encode_string());

                http_resp.into()
            },
            Err(e) => {
                RequestorHelper::trans_error(e)
            }
        }
    }

    async fn on_build_dir_from_object_map_request<State>(
        &self,
        mut req: NONInputHttpRequest<State>,
    ) -> BuckyResult<UtilBuildDirFromObjectMapInputResponse> {
        let body = req.request.body_string().await.map_err(|e| {
            let msg = format!("build file failed, read body bytes error! {}", e);
            error!("{}", msg);

            BuckyError::new(BuckyErrorCode::InvalidParam, msg)
        })?;

        let out_req = UtilBuildDirFromObjectMapOutputRequest::decode_string(body.as_str())?;

        let in_req = UtilBuildDirFromObjectMapInputRequest {
            common: UtilInputRequestCommon {
                req_path: out_req.common.req_path,
                source: req.source,
                target: out_req.common.target,
                flags: out_req.common.flags
            },

            object_map_id: out_req.object_map_id,
            dir_type: out_req.dir_type,
        };
        self.processor.build_dir_from_object_map(in_req).await
    }
}<|MERGE_RESOLUTION|>--- conflicted
+++ resolved
@@ -396,12 +396,8 @@
             },
             local_path: out_req.local_path,
             owner: out_req.owner,
-<<<<<<< HEAD
-            chunk_size: out_req.chunk_size,
-=======
             chunk_size: out_req.chunk_size, 
             chunk_method: out_req.chunk_method, 
->>>>>>> f3f66501
             access: out_req.access,
         };
         self.processor.build_file_object(in_req).await
