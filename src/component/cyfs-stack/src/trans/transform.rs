use crate::trans::{TransInputProcessor, TransInputProcessorRef};
use cyfs_base::*;
use cyfs_lib::*;

use std::sync::Arc;

pub(crate) struct TransInputTransformer {
    processor: TransOutputProcessorRef,
}

impl TransInputTransformer {
    pub fn new(processor: TransOutputProcessorRef) -> TransInputProcessorRef {
        Arc::new(Box::new(Self { processor }))
    }

    fn convert_common(common: NDNInputRequestCommon) -> NDNOutputRequestCommon {
        NDNOutputRequestCommon {
            req_path: common.req_path,
            dec_id: Some(common.source.dec),
            level: common.level,
            target: common.target,
            referer_object: common.referer_object,
            flags: common.flags,
        }
    }
}

#[async_trait::async_trait]
impl TransInputProcessor for TransInputTransformer {
    async fn get_context(&self, req: TransGetContextInputRequest) -> BuckyResult<TransGetContextInputResponse> {
        let out_req = TransGetContextOutputRequest {
            common: Self::convert_common(req.common),
            context_id: req.context_id,
            context_path: req.context_path,
        };
        let out_resp = self.processor.get_context(out_req).await?;
        Ok(out_resp)
    }

    async fn put_context(&self, req: TransUpdateContextInputRequest) -> BuckyResult<()> {
        let out_req = TransPutContextOutputRequest {
            common: Self::convert_common(req.common),
            context: req.context,
            access: req.access,
        };
        let out_resp = self.processor.put_context(out_req).await?;
        Ok(out_resp)
    }

    async fn create_task(
        &self,
        req: TransCreateTaskInputRequest,
    ) -> BuckyResult<TransCreateTaskInputResponse> {
        let out_req = TransCreateTaskOutputRequest {
            common: Self::convert_common(req.common),
            object_id: req.object_id,
            local_path: req.local_path,
            device_list: req.device_list,
            group: req.group,
            context: req.context,
            auto_start: req.auto_start,
        };

        let out_resp = self.processor.create_task(out_req).await?;
        Ok(TransCreateTaskInputResponse {
            task_id: out_resp.task_id,
        })
    }

    async fn control_task(&self, req: TransControlTaskInputRequest) -> BuckyResult<()> {
        self.processor
            .control_task(TransControlTaskOutputRequest {
                common: Self::convert_common(req.common),
                task_id: req.task_id,
                action: req.action,
            })
            .await
    }

    async fn query_tasks(
        &self,
        req: TransQueryTasksInputRequest,
    ) -> BuckyResult<TransQueryTasksInputResponse> {
        let out_req = TransQueryTasksOutputRequest {
            common: Self::convert_common(req.common),
            task_status: req.task_status,
            range: req.range,
        };
        let out_resp = self.processor.query_tasks(out_req).await?;
        Ok(TransQueryTasksInputResponse {
            task_list: out_resp.task_list,
        })
    }

    async fn get_task_state(
        &self,
        req: TransGetTaskStateInputRequest,
    ) -> BuckyResult<TransGetTaskStateInputResponse> {
        let out_req = TransGetTaskStateOutputRequest {
            common: Self::convert_common(req.common),
            task_id: req.task_id.clone(),
        };
        let out_resp = self.processor.get_task_state(out_req).await?;
        Ok(out_resp)
    }

    async fn publish_file(
        &self,
        req: TransPublishFileInputRequest,
    ) -> BuckyResult<TransPublishFileInputResponse> {
        let out_req = TransPublishFileOutputRequest {
            common: Self::convert_common(req.common),
            owner: req.owner,
            local_path: req.local_path,
            chunk_size: req.chunk_size, 
            chunk_method: req.chunk_method, 
            file_id: req.file_id,
            dirs: req.dirs,
            access: req.access,
        };

        let out_resp = self.processor.publish_file(out_req).await?;

        Ok(TransPublishFileInputResponse {
            file_id: out_resp.file_id,
        })
    }

    async fn get_task_group_state(
        &self,
        req: TransGetTaskGroupStateInputRequest,
    ) -> BuckyResult<TransGetTaskGroupStateInputResponse> {
        let out_req = TransGetTaskGroupStateOutputRequest {
<<<<<<< HEAD
            common: Self::convert_common(req.common),
=======
            common: Self::convert_common(req.common), 
            group_type: req.group_type, 
>>>>>>> f3f66501
            group: req.group.clone(),
            speed_when: req.speed_when,
        };

        self.processor.get_task_group_state(out_req).await
    }

    async fn control_task_group(
        &self,
        req: TransControlTaskGroupInputRequest,
    ) -> BuckyResult<TransControlTaskGroupInputResponse> {
        let out_req = TransControlTaskGroupOutputRequest {
            common: Self::convert_common(req.common),
<<<<<<< HEAD
=======
            group_type: req.group_type, 
>>>>>>> f3f66501
            group: req.group.clone(),
            action: req.action.clone(),
        };

        self.processor.control_task_group(out_req).await
    }
}

pub(crate) struct TransOutputTransformer {
    processor: TransInputProcessorRef,
    source: RequestSourceInfo,
}

impl TransOutputTransformer {
    pub(crate) fn new(
        processor: TransInputProcessorRef,
        source: RequestSourceInfo,
    ) -> TransOutputProcessorRef {
        Arc::new(Self { processor, source })
    }

    fn convert_common(&self, common: NDNOutputRequestCommon) -> NDNInputRequestCommon {
        let mut source = self.source.clone();
        if let Some(dec_id) = common.dec_id {
            source.set_dec(dec_id);
        }

        NDNInputRequestCommon {
            req_path: common.req_path,
            source,
            level: common.level,
            referer_object: common.referer_object,
            target: common.target,
            flags: common.flags,
            user_data: None,
        }
    }
}

#[async_trait::async_trait]
impl TransOutputProcessor for TransOutputTransformer {
    async fn get_context(&self, req: TransGetContextOutputRequest) -> BuckyResult<TransGetContextOutputResponse> {
        let in_req = TransGetContextInputRequest {
            common: self.convert_common(req.common),
            context_id: req.context_id,
            context_path: req.context_path,
        };

        let in_resp = self.processor.get_context(in_req).await?;
        Ok(in_resp)
    }

    async fn put_context(&self, req: TransPutContextOutputRequest) -> BuckyResult<()> {
        let in_req = TransUpdateContextInputRequest {
            common: self.convert_common(req.common),
            context: req.context,
            access: req.access,
        };

        let in_resp = self.processor.put_context(in_req).await?;
        Ok(in_resp)
    }

    async fn get_task_state(
        &self,
        req: TransGetTaskStateOutputRequest,
    ) -> BuckyResult<TransGetTaskStateOutputResponse> {
        let in_req = TransGetTaskStateInputRequest {
            common: self.convert_common(req.common),
            task_id: req.task_id,
        };

        let in_resp = self.processor.get_task_state(in_req).await?;
        Ok(in_resp)
    }

    async fn publish_file(
        &self,
        req: TransPublishFileOutputRequest,
    ) -> BuckyResult<TransPublishFileOutputResponse> {
        let in_req = TransPublishFileInputRequest {
            common: self.convert_common(req.common),
            owner: req.owner,
            local_path: req.local_path,
            chunk_size: req.chunk_size,
            chunk_method: req.chunk_method, 
            file_id: req.file_id,
            dirs: req.dirs,
            access: req.access,
        };

        let in_resp = self.processor.publish_file(in_req).await?;

        Ok(TransPublishFileOutputResponse {
            file_id: in_resp.file_id,
        })
    }

    async fn create_task(
        &self,
        req: TransCreateTaskOutputRequest,
    ) -> BuckyResult<TransCreateTaskOutputResponse> {
        let in_req = TransCreateTaskInputRequest {
            common: self.convert_common(req.common),
            object_id: req.object_id,
            local_path: req.local_path,
            device_list: req.device_list,
            group: req.group,
            context: req.context,
            auto_start: req.auto_start,
        };

        let in_resp = self.processor.create_task(in_req).await?;
        Ok(TransCreateTaskOutputResponse {
            task_id: in_resp.task_id,
        })
    }

    async fn query_tasks(
        &self,
        req: TransQueryTasksOutputRequest,
    ) -> BuckyResult<TransQueryTasksOutputResponse> {
        let in_req = TransQueryTasksInputRequest {
            common: self.convert_common(req.common),
            task_status: req.task_status,
            range: req.range,
        };
        let in_resp = self.processor.query_tasks(in_req).await?;
        Ok(TransQueryTasksOutputResponse {
            task_list: in_resp.task_list,
        })
    }

    async fn control_task(&self, req: TransControlTaskOutputRequest) -> BuckyResult<()> {
        self.processor
            .control_task(TransControlTaskInputRequest {
                common: self.convert_common(req.common),
                task_id: req.task_id,
                action: req.action,
            })
            .await
    }

    async fn get_task_group_state(
        &self,
        req: TransGetTaskGroupStateOutputRequest,
    ) -> BuckyResult<TransGetTaskGroupStateOutputResponse> {
        let in_req = TransGetTaskGroupStateInputRequest {
            common: self.convert_common(req.common),
<<<<<<< HEAD
=======
            group_type: req.group_type, 
>>>>>>> f3f66501
            group: req.group,
            speed_when: req.speed_when,
        };

        self.processor.get_task_group_state(in_req).await
    }

    async fn control_task_group(
        &self,
        req: TransControlTaskGroupOutputRequest,
    ) -> BuckyResult<TransControlTaskGroupOutputResponse> {
        let in_req = TransControlTaskGroupInputRequest {
<<<<<<< HEAD
            common: self.convert_common(req.common),
=======
            common: self.convert_common(req.common), 
            group_type: req.group_type, 
>>>>>>> f3f66501
            group: req.group,
            action: req.action,
        };

        self.processor.control_task_group(in_req).await
    }
}<|MERGE_RESOLUTION|>--- conflicted
+++ resolved
@@ -131,12 +131,8 @@
         req: TransGetTaskGroupStateInputRequest,
     ) -> BuckyResult<TransGetTaskGroupStateInputResponse> {
         let out_req = TransGetTaskGroupStateOutputRequest {
-<<<<<<< HEAD
-            common: Self::convert_common(req.common),
-=======
             common: Self::convert_common(req.common), 
             group_type: req.group_type, 
->>>>>>> f3f66501
             group: req.group.clone(),
             speed_when: req.speed_when,
         };
@@ -150,10 +146,7 @@
     ) -> BuckyResult<TransControlTaskGroupInputResponse> {
         let out_req = TransControlTaskGroupOutputRequest {
             common: Self::convert_common(req.common),
-<<<<<<< HEAD
-=======
             group_type: req.group_type, 
->>>>>>> f3f66501
             group: req.group.clone(),
             action: req.action.clone(),
         };
@@ -303,10 +296,7 @@
     ) -> BuckyResult<TransGetTaskGroupStateOutputResponse> {
         let in_req = TransGetTaskGroupStateInputRequest {
             common: self.convert_common(req.common),
-<<<<<<< HEAD
-=======
             group_type: req.group_type, 
->>>>>>> f3f66501
             group: req.group,
             speed_when: req.speed_when,
         };
@@ -319,12 +309,8 @@
         req: TransControlTaskGroupOutputRequest,
     ) -> BuckyResult<TransControlTaskGroupOutputResponse> {
         let in_req = TransControlTaskGroupInputRequest {
-<<<<<<< HEAD
-            common: self.convert_common(req.common),
-=======
             common: self.convert_common(req.common), 
             group_type: req.group_type, 
->>>>>>> f3f66501
             group: req.group,
             action: req.action,
         };
