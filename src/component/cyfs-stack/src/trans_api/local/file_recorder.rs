--- conflicted
+++ resolved
@@ -54,11 +54,7 @@
     ) -> BuckyResult<FileId> {
         let file = Self::generate_file(owner, source, chunk_size).await?;
 
-<<<<<<< HEAD
-        self.record_file(source, &file, dirs, access).await?;
-=======
         self.record_file(source, &file, dirs, chunk_method, access).await?;
->>>>>>> f3f66501
 
         Ok(file.desc().file_id())
     }
@@ -189,12 +185,8 @@
         &self,
         source: &Path,
         file: &File,
-<<<<<<< HEAD
-        dirs: Option<Vec<FileDirRef>>,
-=======
         dirs: Option<Vec<FileDirRef>>, 
         chunk_method: TransPublishChunkMethod, 
->>>>>>> f3f66501
         access: Option<AccessString>,
     ) -> BuckyResult<()> {
         let file_id = file.desc().file_id();
@@ -381,10 +373,7 @@
         owner: &ObjectId,
         source: &Path,
         chunk_size: u32,
-<<<<<<< HEAD
-=======
         chunk_method: TransPublishChunkMethod, 
->>>>>>> f3f66501
         access: Option<AccessString>,
     ) -> BuckyResult<(DirId, Vec<(FileId, PathBuf)>)> {
         let mut scaner = DirScaner::new(source);
@@ -463,11 +452,7 @@
                 dir_id: dir_id.clone(),
                 inner_path,
             };
-<<<<<<< HEAD
-            self.record_file(&file_path, &file, Some(vec![dir_ref]), access.clone())
-=======
             self.record_file(&file_path, &file, Some(vec![dir_ref]), chunk_method, access.clone())
->>>>>>> f3f66501
                 .await?;
         }
 
