--- conflicted
+++ resolved
@@ -141,11 +141,10 @@
     fn debug_info(&self) -> String {
         unimplemented!();
     }
-<<<<<<< HEAD
 
     fn req_path(&self) -> &Option<String> {
         unimplemented!();
-=======
+    }
 }
 
 
@@ -168,6 +167,5 @@
 
     fn debug_info(&self) -> String {
         unimplemented!()
->>>>>>> 9a40eae8
     }
 }