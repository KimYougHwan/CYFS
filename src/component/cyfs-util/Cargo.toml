--- conflicted
+++ resolved
@@ -54,15 +54,7 @@
 dirs = '4.0'
 
 [build-dependencies]
-<<<<<<< HEAD
-hex = "0.4"
-
-
-[dev-dependencies]
-rand = "0.8"
-=======
 hex = '0.4'
 
 [dev-dependencies]
-rand = '0.8'
->>>>>>> deebc11d
+rand = '0.8'