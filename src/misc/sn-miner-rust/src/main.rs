--- conflicted
+++ resolved
@@ -1,7 +1,4 @@
-<<<<<<< HEAD
 use std::net::{Ipv4Addr, Ipv6Addr};
-=======
->>>>>>> 93443107
 use std::path::Path;
 
 use cyfs_base::*;
@@ -64,34 +61,6 @@
                 private_key,
                 Box::new(SnServiceContractServerImpl::new()),
             );
-<<<<<<< HEAD
-
-            let _ = service.start().await;
-        }
-        Err(e) => {
-            println!("ERROR: read desc/sec file err {}, path {}", e, matches.value_of("desc").unwrap());
-            std::process::exit(1);
-        }
-    }
-
-    println!("exit.");
-}
-
-fn load_device_info(folder_path: &Path) -> BuckyResult<(Device, PrivateKey)> {
-    let (mut device, _) = Device::decode_from_file(folder_path.with_extension("desc").as_path(), &mut vec![])?;
-    let (private_key, _) = PrivateKey::decode_from_file(folder_path.with_extension("sec").as_path(), &mut vec![])?;
-
-    for endpoint in device.mut_connect_info().mut_endpoints() {
-        match endpoint.mut_addr() {
-            SocketAddr::V4(ref mut addr) => {
-                addr.set_ip(Ipv4Addr::UNSPECIFIED)
-            }
-            SocketAddr::V6(ref mut addr) => {
-                addr.set_ip(Ipv6Addr::UNSPECIFIED)
-            }
-        }
-    }
-=======
 
             let _ = service.start().await;
         }
@@ -107,7 +76,16 @@
 fn load_device_info(folder_path: &Path) -> BuckyResult<(Device, PrivateKey)> {
     let (device, _) = Device::decode_from_file(folder_path.with_extension("desc").as_path(), &mut vec![])?;
     let (private_key, _) = PrivateKey::decode_from_file(folder_path.with_extension("sec").as_path(), &mut vec![])?;
->>>>>>> 93443107
+	for endpoint in device.mut_connect_info().mut_endpoints() {
+        match endpoint.mut_addr() {
+            SocketAddr::V4(ref mut addr) => {
+                addr.set_ip(Ipv4Addr::UNSPECIFIED)
+            }
+            SocketAddr::V6(ref mut addr) => {
+                addr.set_ip(Ipv6Addr::UNSPECIFIED)
+            }
+        }
+    }
 
     Ok((device, private_key))
 }